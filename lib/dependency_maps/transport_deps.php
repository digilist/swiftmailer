--- conflicted
+++ resolved
@@ -48,11 +48,8 @@
             'transport.crammd5auth',
             'transport.loginauth',
             'transport.plainauth',
-<<<<<<< HEAD
             'transport.ntlmauth',
-=======
-            'transport.xoauth2auth'
->>>>>>> 245e0ac9
+            'transport.xoauth2auth',
         )
     ))
 
