<?php

require __DIR__.'/../mime_types.php';

Swift_DependencyContainer::getInstance()
    ->register('properties.charset')
    ->asValue('utf-8')

    ->register('email.validator')
    ->asSharedInstanceOf('Egulias\EmailValidator\EmailValidator')

    ->register('mime.idgenerator.idright')
    // As SERVER_NAME can come from the user in certain configurations, check that
    // it does not contain forbidden characters (see RFC 952 and RFC 2181). Use
    // preg_replace() instead of preg_match() to prevent DoS attacks with long host names.
    ->asValue(!empty($_SERVER['SERVER_NAME']) && '' === preg_replace('/(?:^\[)?[a-zA-Z0-9-:\]_]+\.?/', '', $_SERVER['SERVER_NAME']) ? $_SERVER['SERVER_NAME'] : 'swift.generated')

    ->register('mime.idgenerator')
    ->asSharedInstanceOf('Swift_Mime_IdGenerator')
    ->withDependencies([
        'mime.idgenerator.idright',
    ])

    ->register('mime.message')
    ->asNewInstanceOf('Swift_Mime_SimpleMessage')
    ->withDependencies([
        'mime.headerset',
        'mime.qpcontentencoder',
        'cache',
        'mime.idgenerator',
        'properties.charset',
    ])

    ->register('mime.part')
    ->asNewInstanceOf('Swift_Mime_MimePart')
    ->withDependencies([
        'mime.headerset',
        'mime.qpcontentencoder',
        'cache',
        'mime.idgenerator',
        'properties.charset',
    ])

    ->register('mime.attachment')
    ->asNewInstanceOf('Swift_Mime_Attachment')
    ->withDependencies([
        'mime.headerset',
        'mime.base64contentencoder',
        'cache',
        'mime.idgenerator',
    ])
    ->addConstructorValue($swift_mime_types)

    ->register('mime.embeddedfile')
    ->asNewInstanceOf('Swift_Mime_EmbeddedFile')
    ->withDependencies([
        'mime.headerset',
        'mime.base64contentencoder',
        'cache',
        'mime.idgenerator',
    ])
    ->addConstructorValue($swift_mime_types)

    ->register('mime.headerfactory')
    ->asNewInstanceOf('Swift_Mime_SimpleHeaderFactory')
    ->withDependencies([
<<<<<<< HEAD
            'mime.qpheaderencoder',
            'mime.rfc2231encoder',
            'email.validator',
            'properties.charset',
            'address.idnaddressencoder',
        ])
=======
        'mime.qpheaderencoder',
        'mime.rfc2231encoder',
        'email.validator',
        'properties.charset',
        'mime.addressencoder',
    ])
>>>>>>> 6037bb4c

    ->register('mime.headerset')
    ->asNewInstanceOf('Swift_Mime_SimpleHeaderSet')
    ->withDependencies(['mime.headerfactory', 'properties.charset'])

    ->register('mime.qpheaderencoder')
    ->asNewInstanceOf('Swift_Mime_HeaderEncoder_QpHeaderEncoder')
    ->withDependencies(['mime.charstream'])

    ->register('mime.base64headerencoder')
    ->asNewInstanceOf('Swift_Mime_HeaderEncoder_Base64HeaderEncoder')
    ->withDependencies(['mime.charstream'])

    ->register('mime.charstream')
    ->asNewInstanceOf('Swift_CharacterStream_NgCharacterStream')
    ->withDependencies(['mime.characterreaderfactory', 'properties.charset'])

    ->register('mime.bytecanonicalizer')
    ->asSharedInstanceOf('Swift_StreamFilters_ByteArrayReplacementFilter')
    ->addConstructorValue([[0x0D, 0x0A], [0x0D], [0x0A]])
    ->addConstructorValue([[0x0A], [0x0A], [0x0D, 0x0A]])

    ->register('mime.characterreaderfactory')
    ->asSharedInstanceOf('Swift_CharacterReaderFactory_SimpleCharacterReaderFactory')

    ->register('mime.safeqpcontentencoder')
    ->asNewInstanceOf('Swift_Mime_ContentEncoder_QpContentEncoder')
    ->withDependencies(['mime.charstream', 'mime.bytecanonicalizer'])

    ->register('mime.rawcontentencoder')
    ->asNewInstanceOf('Swift_Mime_ContentEncoder_RawContentEncoder')

    ->register('mime.nativeqpcontentencoder')
    ->withDependencies(['properties.charset'])
    ->asNewInstanceOf('Swift_Mime_ContentEncoder_NativeQpContentEncoder')

    ->register('mime.qpcontentencoder')
    ->asNewInstanceOf('Swift_Mime_ContentEncoder_QpContentEncoderProxy')
    ->withDependencies(['mime.safeqpcontentencoder', 'mime.nativeqpcontentencoder', 'properties.charset'])

    ->register('mime.7bitcontentencoder')
    ->asNewInstanceOf('Swift_Mime_ContentEncoder_PlainContentEncoder')
    ->addConstructorValue('7bit')
    ->addConstructorValue(true)

    ->register('mime.8bitcontentencoder')
    ->asNewInstanceOf('Swift_Mime_ContentEncoder_PlainContentEncoder')
    ->addConstructorValue('8bit')
    ->addConstructorValue(true)

    ->register('mime.base64contentencoder')
    ->asSharedInstanceOf('Swift_Mime_ContentEncoder_Base64ContentEncoder')

    ->register('mime.rfc2231encoder')
    ->asNewInstanceOf('Swift_Encoder_Rfc2231Encoder')
    ->withDependencies(['mime.charstream'])
;

unset($swift_mime_types);<|MERGE_RESOLUTION|>--- conflicted
+++ resolved
@@ -64,21 +64,12 @@
     ->register('mime.headerfactory')
     ->asNewInstanceOf('Swift_Mime_SimpleHeaderFactory')
     ->withDependencies([
-<<<<<<< HEAD
-            'mime.qpheaderencoder',
-            'mime.rfc2231encoder',
-            'email.validator',
-            'properties.charset',
-            'address.idnaddressencoder',
-        ])
-=======
         'mime.qpheaderencoder',
         'mime.rfc2231encoder',
         'email.validator',
         'properties.charset',
-        'mime.addressencoder',
+        'address.idnaddressencoder',
     ])
->>>>>>> 6037bb4c
 
     ->register('mime.headerset')
     ->asNewInstanceOf('Swift_Mime_SimpleHeaderSet')
