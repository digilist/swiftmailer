<?php

require dirname(__FILE__) . '/../mime_types.php';

Swift_DependencyContainer::getInstance()
    ->register('properties.charset')
    ->asValue('utf-8')

    ->register('mime.grammar')
    ->asSharedInstanceOf('Swift_Mime_Grammar')

    ->register('mime.message')
    ->asNewInstanceOf('Swift_Mime_SimpleMessage')
    ->withDependencies(array(
        'mime.headerset',
        'mime.qpcontentencoder',
        'cache',
        'mime.grammar',
        'properties.charset'
    ))

    ->register('mime.part')
    ->asNewInstanceOf('Swift_Mime_MimePart')
    ->withDependencies(array(
        'mime.headerset',
        'mime.qpcontentencoder',
        'cache',
        'mime.grammar',
        'properties.charset'
    ))

    ->register('mime.attachment')
    ->asNewInstanceOf('Swift_Mime_Attachment')
    ->withDependencies(array(
        'mime.headerset',
        'mime.base64contentencoder',
        'cache',
        'mime.grammar'
    ))
    ->addConstructorValue($swift_mime_types)

    ->register('mime.embeddedfile')
    ->asNewInstanceOf('Swift_Mime_EmbeddedFile')
    ->withDependencies(array(
        'mime.headerset',
        'mime.base64contentencoder',
        'cache',
        'mime.grammar'
    ))
    ->addConstructorValue($swift_mime_types)

    ->register('mime.headerfactory')
    ->asNewInstanceOf('Swift_Mime_SimpleHeaderFactory')
    ->withDependencies(array(
            'mime.qpheaderencoder',
            'mime.rfc2231encoder',
            'mime.grammar',
            'properties.charset'
        ))

    ->register('mime.headerset')
    ->asNewInstanceOf('Swift_Mime_SimpleHeaderSet')
    ->withDependencies(array('mime.headerfactory', 'properties.charset'))

    ->register('mime.qpheaderencoder')
    ->asNewInstanceOf('Swift_Mime_HeaderEncoder_QpHeaderEncoder')
    ->withDependencies(array('mime.charstream'))

    ->register('mime.base64headerencoder')
    ->asNewInstanceOf('Swift_Mime_HeaderEncoder_Base64HeaderEncoder')
    ->withDependencies(array('mime.charstream'))

    ->register('mime.charstream')
    ->asNewInstanceOf('Swift_CharacterStream_NgCharacterStream')
    ->withDependencies(array('mime.characterreaderfactory', 'properties.charset'))

    ->register('mime.bytecanonicalizer')
    ->asSharedInstanceOf('Swift_StreamFilters_ByteArrayReplacementFilter')
    ->addConstructorValue(array(array(0x0D, 0x0A), array(0x0D), array(0x0A)))
    ->addConstructorValue(array(array(0x0A), array(0x0A), array(0x0D, 0x0A)))

    ->register('mime.characterreaderfactory')
    ->asSharedInstanceOf('Swift_CharacterReaderFactory_SimpleCharacterReaderFactory')

    ->register('mime.safeqpcontentencoder')
    ->asNewInstanceOf('Swift_Mime_ContentEncoder_QpContentEncoder')
    ->withDependencies(array('mime.charstream', 'mime.bytecanonicalizer'))

    ->register('mime.rawcontentencoder')
    ->asNewInstanceOf('Swift_Mime_ContentEncoder_RawContentEncoder')

    ->register('mime.nativeqpcontentencoder')
    ->withDependencies(array('properties.charset'))
    ->asNewInstanceOf('Swift_Mime_ContentEncoder_NativeQpContentEncoder')

    ->register('mime.qpcontentencoderproxy')
    ->asNewInstanceOf('Swift_Mime_ContentEncoder_QpContentEncoderProxy')
<<<<<<< HEAD
    ->withDependencies(array('mime.safeqpcontentencoder', 'mime.nativeqpcontentencoder'))
=======
    ->withDependencies(array('mime.safeqpcontentencoder', 'mime.nativeqpcontentencoder', 'properties.charset'))
>>>>>>> 46fefdaf

    ->register('mime.7bitcontentencoder')
    ->asNewInstanceOf('Swift_Mime_ContentEncoder_PlainContentEncoder')
    ->addConstructorValue('7bit')
    ->addConstructorValue(true)

    ->register('mime.8bitcontentencoder')
    ->asNewInstanceOf('Swift_Mime_ContentEncoder_PlainContentEncoder')
    ->addConstructorValue('8bit')
    ->addConstructorValue(true)

    ->register('mime.base64contentencoder')
    ->asSharedInstanceOf('Swift_Mime_ContentEncoder_Base64ContentEncoder')

    ->register('mime.rfc2231encoder')
    ->asNewInstanceOf('Swift_Encoder_Rfc2231Encoder')
    ->withDependencies(array('mime.charstream'))

<<<<<<< HEAD
// As of PHP 5.4.7, the quoted_printable_encode() function behaves correctly.
// see https://github.com/php/php-src/commit/18bb426587d62f93c54c40bf8535eb8416603629
if (version_compare(phpversion(), '5.4.7', '>=')) {
    Swift_DependencyContainer::getInstance()
        ->register('mime.qpcontentencoder')
        ->asAliasOf('mime.qpcontentencoderproxy')
    ;
} else {
    Swift_DependencyContainer::getInstance()
        ->register('mime.qpcontentencoder')
        ->asAliasOf('mime.safeqpcontentencoder')
    ;
}
=======
    // As of PHP 5.4.7, the quoted_printable_encode() function behaves correctly.
    // see https://github.com/php/php-src/commit/18bb426587d62f93c54c40bf8535eb8416603629
    ->register('mime.qpcontentencoder')
    ->asAliasOf(version_compare(phpversion(), '5.4.7', '>=') ? 'mime.qpcontentencoderproxy' : 'mime.safeqpcontentencoder')
;
>>>>>>> 46fefdaf

unset($swift_mime_types);<|MERGE_RESOLUTION|>--- conflicted
+++ resolved
@@ -95,11 +95,7 @@
 
     ->register('mime.qpcontentencoderproxy')
     ->asNewInstanceOf('Swift_Mime_ContentEncoder_QpContentEncoderProxy')
-<<<<<<< HEAD
-    ->withDependencies(array('mime.safeqpcontentencoder', 'mime.nativeqpcontentencoder'))
-=======
     ->withDependencies(array('mime.safeqpcontentencoder', 'mime.nativeqpcontentencoder', 'properties.charset'))
->>>>>>> 46fefdaf
 
     ->register('mime.7bitcontentencoder')
     ->asNewInstanceOf('Swift_Mime_ContentEncoder_PlainContentEncoder')
@@ -118,26 +114,10 @@
     ->asNewInstanceOf('Swift_Encoder_Rfc2231Encoder')
     ->withDependencies(array('mime.charstream'))
 
-<<<<<<< HEAD
-// As of PHP 5.4.7, the quoted_printable_encode() function behaves correctly.
-// see https://github.com/php/php-src/commit/18bb426587d62f93c54c40bf8535eb8416603629
-if (version_compare(phpversion(), '5.4.7', '>=')) {
-    Swift_DependencyContainer::getInstance()
-        ->register('mime.qpcontentencoder')
-        ->asAliasOf('mime.qpcontentencoderproxy')
-    ;
-} else {
-    Swift_DependencyContainer::getInstance()
-        ->register('mime.qpcontentencoder')
-        ->asAliasOf('mime.safeqpcontentencoder')
-    ;
-}
-=======
     // As of PHP 5.4.7, the quoted_printable_encode() function behaves correctly.
     // see https://github.com/php/php-src/commit/18bb426587d62f93c54c40bf8535eb8416603629
     ->register('mime.qpcontentencoder')
     ->asAliasOf(version_compare(phpversion(), '5.4.7', '>=') ? 'mime.qpcontentencoderproxy' : 'mime.safeqpcontentencoder')
 ;
->>>>>>> 46fefdaf
 
 unset($swift_mime_types);