<?php

/*
 * This file is part of SwiftMailer.
 * (c) 2004-2009 Chris Corbyn
 *
 * For the full copyright and license information, please view the LICENSE
 * file that was distributed with this source code.
 */

/**
 * Sends Messages over SMTP with ESMTP support.
 *
 * @author Chris Corbyn
 */
class Swift_Transport_EsmtpTransport extends Swift_Transport_AbstractSmtpTransport implements Swift_Transport_SmtpAgent
{
    /**
     * ESMTP extension handlers.
     *
     * @var Swift_Transport_EsmtpHandler[]
     */
    private $handlers = array();

    /**
     * ESMTP capabilities.
     *
     * @var string[]
     */
    private $capabilities = array();

    /**
     * Connection buffer parameters.
     *
     * @var array
     */
    private $params = array(
        'protocol' => 'tcp',
        'host' => 'localhost',
        'port' => 25,
        'timeout' => 30,
        'blocking' => 1,
        'tls' => false,
        'type' => Swift_Transport_IoBuffer::TYPE_SOCKET,
        'stream_context_options' => array(),
        );

    /**
     * Creates a new EsmtpTransport using the given I/O buffer.
     *
     * @param Swift_Transport_IoBuffer       $buf
     * @param Swift_Transport_EsmtpHandler[] $extensionHandlers
     * @param Swift_Events_EventDispatcher   $dispatcher
     */
    public function __construct(Swift_Transport_IoBuffer $buf, array $extensionHandlers, Swift_Events_EventDispatcher $dispatcher)
    {
        parent::__construct($buf, $dispatcher);
        $this->setExtensionHandlers($extensionHandlers);
    }

    /**
     * Set the host to connect to.
     *
     * @param string $host
     *
     * @return Swift_Transport_EsmtpTransport
     */
    public function setHost($host)
    {
        $this->params['host'] = $host;

        return $this;
    }

    /**
     * Get the host to connect to.
     *
     * @return string
     */
    public function getHost()
    {
        return $this->params['host'];
    }

    /**
     * Set the port to connect to.
     *
     * @param int $port
     *
     * @return Swift_Transport_EsmtpTransport
     */
    public function setPort($port)
    {
        $this->params['port'] = (int) $port;

        return $this;
    }

    /**
     * Get the port to connect to.
     *
     * @return int
     */
    public function getPort()
    {
        return $this->params['port'];
    }

    /**
     * Set the connection timeout.
     *
     * @param int $timeout seconds
     *
     * @return Swift_Transport_EsmtpTransport
     */
    public function setTimeout($timeout)
    {
        $this->params['timeout'] = (int) $timeout;
        $this->buffer->setParam('timeout', (int) $timeout);

        return $this;
    }

    /**
     * Get the connection timeout.
     *
     * @return int
     */
    public function getTimeout()
    {
        return $this->params['timeout'];
    }

    /**
     * Set the encryption type (tls or ssl).
     *
     * @param string $encryption
     *
     * @return Swift_Transport_EsmtpTransport
     */
    public function setEncryption($encryption)
    {
        $encryption = strtolower($encryption);    
        if ('tls' == $encryption) {
            $this->params['protocol'] = 'tcp';
            $this->params['tls'] = true;
        } else {
            $this->params['protocol'] = $encryption;
            $this->params['tls'] = false;
        }

        return $this;
    }

    /**
     * Get the encryption type.
     *
     * @return string
     */
    public function getEncryption()
    {
        return $this->params['tls'] ? 'tls' : $this->params['protocol'];
    }

    /**
     * Sets the stream context options.
     *
     * @param array $options
     *
     * @return Swift_Transport_EsmtpTransport
     */
    public function setStreamOptions($options)
    {
        $this->params['stream_context_options'] = $options;

        return $this;
    }

    /**
     * Returns the stream context options.
     *
     * @return array
     */
    public function getStreamOptions()
    {
        return $this->params['stream_context_options'];
    }

    /**
     * Sets the source IP.
     *
     * @param string $source
     *
     * @return Swift_Transport_EsmtpTransport
     */
    public function setSourceIp($source)
    {
        $this->params['sourceIp'] = $source;

        return $this;
    }

    /**
     * Returns the IP used to connect to the destination.
     *
     * @return string
     */
    public function getSourceIp()
    {
        return isset($this->params['sourceIp']) ? $this->params['sourceIp'] : null;
    }

    /**
     * Set ESMTP extension handlers.
     *
     * @param Swift_Transport_EsmtpHandler[] $handlers
     *
     * @return Swift_Transport_EsmtpTransport
     */
    public function setExtensionHandlers(array $handlers)
    {
        $assoc = array();
        foreach ($handlers as $handler) {
            $assoc[$handler->getHandledKeyword()] = $handler;
        }
<<<<<<< HEAD
        uasort($assoc, array($this, 'sortHandlers'));
        $this->handlers = $assoc;
        $this->setHandlerParams();
=======

        @uasort($assoc, array($this, '_sortHandlers'));
        $this->_handlers = $assoc;
        $this->_setHandlerParams();
>>>>>>> 18f52d08

        return $this;
    }

    /**
     * Get ESMTP extension handlers.
     *
     * @return Swift_Transport_EsmtpHandler[]
     */
    public function getExtensionHandlers()
    {
        return array_values($this->handlers);
    }

    /**
     * Run a command against the buffer, expecting the given response codes.
     *
     * If no response codes are given, the response will not be validated.
     * If codes are given, an exception will be thrown on an invalid response.
     *
     * @param string   $command
     * @param int[]    $codes
     * @param string[] $failures An array of failures by-reference
     *
     * @return string
     */
    public function executeCommand($command, $codes = array(), &$failures = null)
    {
        $failures = (array) $failures;
        $stopSignal = false;
        $response = null;
        foreach ($this->getActiveHandlers() as $handler) {
            $response = $handler->onCommand(
                $this, $command, $codes, $failures, $stopSignal
                );
            if ($stopSignal) {
                return $response;
            }
        }

        return parent::executeCommand($command, $codes, $failures);
    }

    // -- Mixin invocation code

    /** Mixin handling method for ESMTP handlers */
    public function __call($method, $args)
    {
        foreach ($this->handlers as $handler) {
            if (in_array(strtolower($method),
                array_map('strtolower', (array) $handler->exposeMixinMethods())
                )) {
                $return = call_user_func_array(array($handler, $method), $args);
                // Allow fluid method calls
                if (is_null($return) && substr($method, 0, 3) == 'set') {
                    return $this;
                } else {
                    return $return;
                }
            }
        }
        trigger_error('Call to undefined method '.$method, E_USER_ERROR);
    }

    /** Get the params to initialize the buffer */
    protected function getBufferParams()
    {
        return $this->params;
    }

    /** Overridden to perform EHLO instead */
    protected function doHeloCommand()
    {
        try {
            $response = $this->executeCommand(
                sprintf("EHLO %s\r\n", $this->domain), array(250)
                );
        } catch (Swift_TransportException $e) {
            return parent::doHeloCommand();
        }

        if ($this->params['tls']) {
            try {
                $this->executeCommand("STARTTLS\r\n", array(220));

                if (!$this->buffer->startTLS()) {
                    throw new Swift_TransportException('Unable to connect with TLS encryption');
                }

                try {
                    $response = $this->executeCommand(
                        sprintf("EHLO %s\r\n", $this->domain), array(250)
                        );
                } catch (Swift_TransportException $e) {
                    return parent::doHeloCommand();
                }
            } catch (Swift_TransportException $e) {
                $this->throwException($e);
            }
        }

        $this->capabilities = $this->getCapabilities($response);
        $this->setHandlerParams();
        foreach ($this->getActiveHandlers() as $handler) {
            $handler->afterEhlo($this);
        }
    }

    /** Overridden to add Extension support */
    protected function doMailFromCommand($address)
    {
        $handlers = $this->getActiveHandlers();
        $params = array();
        foreach ($handlers as $handler) {
            $params = array_merge($params, (array) $handler->getMailParams());
        }
        $paramStr = !empty($params) ? ' '.implode(' ', $params) : '';
        $this->executeCommand(
            sprintf("MAIL FROM:<%s>%s\r\n", $address, $paramStr), array(250)
            );
    }

    /** Overridden to add Extension support */
    protected function doRcptToCommand($address)
    {
        $handlers = $this->getActiveHandlers();
        $params = array();
        foreach ($handlers as $handler) {
            $params = array_merge($params, (array) $handler->getRcptParams());
        }
        $paramStr = !empty($params) ? ' '.implode(' ', $params) : '';
        $this->executeCommand(
            sprintf("RCPT TO:<%s>%s\r\n", $address, $paramStr), array(250, 251, 252)
            );
    }

    /** Determine ESMTP capabilities by function group */
    private function getCapabilities($ehloResponse)
    {
        $capabilities = array();
        $ehloResponse = trim($ehloResponse);
        $lines = explode("\r\n", $ehloResponse);
        array_shift($lines);
        foreach ($lines as $line) {
            if (preg_match('/^[0-9]{3}[ -]([A-Z0-9-]+)((?:[ =].*)?)$/Di', $line, $matches)) {
                $keyword = strtoupper($matches[1]);
                $paramStr = strtoupper(ltrim($matches[2], ' ='));
                $params = !empty($paramStr) ? explode(' ', $paramStr) : array();
                $capabilities[$keyword] = $params;
            }
        }

        return $capabilities;
    }

    /** Set parameters which are used by each extension handler */
    private function setHandlerParams()
    {
        foreach ($this->handlers as $keyword => $handler) {
            if (array_key_exists($keyword, $this->capabilities)) {
                $handler->setKeywordParams($this->capabilities[$keyword]);
            }
        }
    }

    /** Get ESMTP handlers which are currently ok to use */
    private function getActiveHandlers()
    {
        $handlers = array();
        foreach ($this->handlers as $keyword => $handler) {
            if (array_key_exists($keyword, $this->capabilities)) {
                $handlers[] = $handler;
            }
        }

        return $handlers;
    }

    /** Custom sort for extension handler ordering */
    private function sortHandlers($a, $b)
    {
        return $a->getPriorityOver($b->getHandledKeyword());
    }
}<|MERGE_RESOLUTION|>--- conflicted
+++ resolved
@@ -223,16 +223,9 @@
         foreach ($handlers as $handler) {
             $assoc[$handler->getHandledKeyword()] = $handler;
         }
-<<<<<<< HEAD
         uasort($assoc, array($this, 'sortHandlers'));
         $this->handlers = $assoc;
         $this->setHandlerParams();
-=======
-
-        @uasort($assoc, array($this, '_sortHandlers'));
-        $this->_handlers = $assoc;
-        $this->_setHandlerParams();
->>>>>>> 18f52d08
 
         return $this;
     }
