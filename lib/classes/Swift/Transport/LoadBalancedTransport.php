<?php

/*
 * This file is part of SwiftMailer.
 * (c) 2004-2009 Chris Corbyn
 *
 * For the full copyright and license information, please view the LICENSE
 * file that was distributed with this source code.
 */

/**
 * Redundantly and rotationally uses several Transports when sending.
 *
 * @author Chris Corbyn
 */
class Swift_Transport_LoadBalancedTransport implements Swift_Transport
{
    /**
     * Transports which are deemed useless.
     *
     * @var Swift_Transport[]
     */
    private $_deadTransports = array();

    /**
     * The Transports which are used in rotation.
     *
     * @var Swift_Transport[]
     */
    protected $_transports = array();

    /**
<<<<<<< HEAD
=======
     * The Transport used in the last successful send operation.
     *
     * @var Swift_Transport
     */
    protected $_lastUsedTransport = null;

    /**
     * Creates a new LoadBalancedTransport.
     */
    public function __construct()
    {
    }

    /**
>>>>>>> 446c78fd
     * Set $transports to delegate to.
     *
     * @param Swift_Transport[] $transports
     */
    public function setTransports(array $transports)
    {
        $this->_transports = $transports;
        $this->_deadTransports = array();
    }

    /**
     * Get $transports to delegate to.
     *
     * @return Swift_Transport[]
     */
    public function getTransports()
    {
        return array_merge($this->_transports, $this->_deadTransports);
    }

    /**
     * Get the Transport used in the last successful send operation.
     *
     * @return Swift_Transport
     */
    public function getLastUsedTransport()
    {
        return $this->_lastUsedTransport;
    }

    /**
     * Test if this Transport mechanism has started.
     *
     * @return bool
     */
    public function isStarted()
    {
        return count($this->_transports) > 0;
    }

    /**
     * Start this Transport mechanism.
     */
    public function start()
    {
        $this->_transports = array_merge($this->_transports, $this->_deadTransports);
    }

    /**
     * Stop this Transport mechanism.
     */
    public function stop()
    {
        foreach ($this->_transports as $transport) {
            $transport->stop();
        }
    }

    /**
     * Send the given Message.
     *
     * Recipient/sender data will be retrieved from the Message API.
     * The return value is the number of recipients who were accepted for delivery.
     *
     * @param Swift_Mime_Message $message
     * @param string[]           $failedRecipients An array of failures by-reference
     *
     * @return int
     */
    public function send(Swift_Mime_Message $message, &$failedRecipients = null)
    {
        $maxTransports = count($this->_transports);
        $sent = 0;
        $this->_lastUsedTransport = null;

        for ($i = 0; $i < $maxTransports
            && $transport = $this->_getNextTransport(); ++$i) {
            try {
                if (!$transport->isStarted()) {
                    $transport->start();
                }
                if ($sent = $transport->send($message, $failedRecipients)) {
                    $this->_lastUsedTransport = $transport;
                    break;
                }
            } catch (Swift_TransportException $e) {
                $this->_killCurrentTransport();
            }
        }

        if (count($this->_transports) == 0) {
            throw new Swift_TransportException(
                'All Transports in LoadBalancedTransport failed, or no Transports available'
                );
        }

        return $sent;
    }

    /**
     * Register a plugin.
     *
     * @param Swift_Events_EventListener $plugin
     */
    public function registerPlugin(Swift_Events_EventListener $plugin)
    {
        foreach ($this->_transports as $transport) {
            $transport->registerPlugin($plugin);
        }
    }

    /**
     * Rotates the transport list around and returns the first instance.
     *
     * @return Swift_Transport
     */
    protected function _getNextTransport()
    {
        if ($next = array_shift($this->_transports)) {
            $this->_transports[] = $next;
        }

        return $next;
    }

    /**
     * Tag the currently used (top of stack) transport as dead/useless.
     */
    protected function _killCurrentTransport()
    {
        if ($transport = array_pop($this->_transports)) {
            try {
                $transport->stop();
            } catch (Exception $e) {
            }
            $this->_deadTransports[] = $transport;
        }
    }
}<|MERGE_RESOLUTION|>--- conflicted
+++ resolved
@@ -30,8 +30,6 @@
     protected $_transports = array();
 
     /**
-<<<<<<< HEAD
-=======
      * The Transport used in the last successful send operation.
      *
      * @var Swift_Transport
@@ -39,14 +37,6 @@
     protected $_lastUsedTransport = null;
 
     /**
-     * Creates a new LoadBalancedTransport.
-     */
-    public function __construct()
-    {
-    }
-
-    /**
->>>>>>> 446c78fd
      * Set $transports to delegate to.
      *
      * @param Swift_Transport[] $transports
