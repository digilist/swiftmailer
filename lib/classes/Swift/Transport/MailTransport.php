--- conflicted
+++ resolved
@@ -120,13 +120,8 @@
         $toHeader = $message->getHeaders()->get('To');
         $subjectHeader = $message->getHeaders()->get('Subject');
 
-<<<<<<< HEAD
-        if (!$toHeader) {
+        if (0 === $count) {
             $this->throwException(new Swift_TransportException('Cannot send message without a recipient'));
-=======
-        if (0 === $count) {
-            $this->_throwException(new Swift_TransportException('Cannot send message without a recipient'));
->>>>>>> 1ffdfdbb
         }
         $to = $toHeader ? $toHeader->getFieldBody() : '';
         $subject = $subjectHeader ? $subjectHeader->getFieldBody() : '';
