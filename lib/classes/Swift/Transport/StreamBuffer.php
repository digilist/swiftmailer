<?php

/*
 * This file is part of SwiftMailer.
 * (c) 2004-2009 Chris Corbyn
 *
 * For the full copyright and license information, please view the LICENSE
 * file that was distributed with this source code.
 */

/**
 * A generic IoBuffer implementation supporting remote sockets and local processes.
 *
 * @author     Chris Corbyn
 */
class Swift_Transport_StreamBuffer extends Swift_ByteStream_AbstractFilterableInputStream implements Swift_Transport_IoBuffer
{
    /** A primary socket */
    private $stream;

    /** The input stream */
    private $in;

    /** The output stream */
    private $out;

    /** Buffer initialization parameters */
    private $params = array();

    /** The ReplacementFilterFactory */
    private $replacementFactory;

    /** Translations performed on data being streamed into the buffer */
    private $translations = array();

    /**
     * Create a new StreamBuffer using $replacementFactory for transformations.
     *
     * @param Swift_ReplacementFilterFactory $replacementFactory
     */
    public function __construct(Swift_ReplacementFilterFactory $replacementFactory)
    {
        $this->replacementFactory = $replacementFactory;
    }

    /**
     * Perform any initialization needed, using the given $params.
     *
     * Parameters will vary depending upon the type of IoBuffer used.
     *
     * @param array $params
     */
    public function initialize(array $params)
    {
        $this->params = $params;
        switch ($params['type']) {
            case self::TYPE_PROCESS:
                $this->establishProcessConnection();
                break;
            case self::TYPE_SOCKET:
            default:
                $this->establishSocketConnection();
                break;
        }
    }

    /**
     * Set an individual param on the buffer (e.g. switching to SSL).
     *
     * @param string $param
     * @param mixed  $value
     */
    public function setParam($param, $value)
    {
        if (isset($this->stream)) {
            switch ($param) {
                case 'timeout':
                    if ($this->stream) {
                        stream_set_timeout($this->stream, $value);
                    }
                    break;

                case 'blocking':
                    if ($this->stream) {
                        stream_set_blocking($this->stream, 1);
                    }

            }
        }
        $this->params[$param] = $value;
    }

    public function startTLS()
    {
        return stream_socket_enable_crypto($this->stream, true, STREAM_CRYPTO_METHOD_TLS_CLIENT);
    }

    /**
     * Perform any shutdown logic needed.
     */
    public function terminate()
    {
        if (isset($this->stream)) {
            switch ($this->params['type']) {
                case self::TYPE_PROCESS:
                    fclose($this->in);
                    fclose($this->out);
                    proc_close($this->stream);
                    break;
                case self::TYPE_SOCKET:
                default:
                    fclose($this->stream);
                    break;
            }
        }
        $this->stream = null;
        $this->out = null;
        $this->in = null;
    }

    /**
     * Set an array of string replacements which should be made on data written
     * to the buffer.
     *
     * This could replace LF with CRLF for example.
     *
     * @param string[] $replacements
     */
    public function setWriteTranslations(array $replacements)
    {
        foreach ($this->translations as $search => $replace) {
            if (!isset($replacements[$search])) {
                $this->removeFilter($search);
                unset($this->translations[$search]);
            }
        }

        foreach ($replacements as $search => $replace) {
            if (!isset($this->translations[$search])) {
                $this->addFilter(
                    $this->replacementFactory->createFilter($search, $replace), $search
                    );
                $this->translations[$search] = true;
            }
        }
    }

    /**
     * Get a line of output (including any CRLF).
     *
     * The $sequence number comes from any writes and may or may not be used
     * depending upon the implementation.
     *
     * @param int $sequence of last write to scan from
     *
     * @return string
     *
     * @throws Swift_IoException
     */
    public function readLine($sequence)
    {
        if (isset($this->out) && !feof($this->out)) {
            $line = fgets($this->out);
            if (strlen($line) == 0) {
                $metas = stream_get_meta_data($this->out);
                if ($metas['timed_out']) {
                    throw new Swift_IoException(
                        'Connection to '.
                            $this->getReadConnectionDescription().
                        ' Timed Out'
                    );
                }
            }

            return $line;
        }
    }

    /**
     * Reads $length bytes from the stream into a string and moves the pointer
     * through the stream by $length.
     *
     * If less bytes exist than are requested the remaining bytes are given instead.
     * If no bytes are remaining at all, boolean false is returned.
     *
     * @param int $length
     *
     * @return string|bool
     *
     * @throws Swift_IoException
     */
    public function read($length)
    {
        if (isset($this->out) && !feof($this->out)) {
            $ret = fread($this->out, $length);
            if (strlen($ret) == 0) {
                $metas = stream_get_meta_data($this->out);
                if ($metas['timed_out']) {
                    throw new Swift_IoException(
                        'Connection to '.
                            $this->getReadConnectionDescription().
                        ' Timed Out'
                    );
                }
            }

            return $ret;
        }
    }

    /** Not implemented */
    public function setReadPointer($byteOffset)
    {
    }

    /** Flush the stream contents */
    protected function flush()
    {
        if (isset($this->in)) {
            fflush($this->in);
        }
    }

    /** Write this bytes to the stream */
    protected function doCommit($bytes)
    {
        if (isset($this->in)) {
            $bytesToWrite = strlen($bytes);
            $totalBytesWritten = 0;

            while ($totalBytesWritten < $bytesToWrite) {
                $bytesWritten = fwrite($this->in, substr($bytes, $totalBytesWritten));
                if (false === $bytesWritten || 0 === $bytesWritten) {
                    break;
                }

                $totalBytesWritten += $bytesWritten;
            }

            if ($totalBytesWritten > 0) {
                return ++$this->sequence;
            }
        }
    }

    /**
     * Establishes a connection to a remote server.
     */
    private function establishSocketConnection()
    {
        $host = $this->params['host'];
        if (!empty($this->params['protocol'])) {
            $host = $this->params['protocol'].'://'.$host;
        }
        $timeout = 15;
        if (!empty($this->params['timeout'])) {
            $timeout = $this->params['timeout'];
        }
        $options = array();
        if (!empty($this->params['sourceIp'])) {
            $options['socket']['bindto'] = $this->params['sourceIp'].':0';
        }
<<<<<<< HEAD
        $this->stream = @stream_socket_client($host.':'.$this->params['port'], $errno, $errstr, $timeout, STREAM_CLIENT_CONNECT, stream_context_create($options));
        if (false === $this->stream) {
=======
        $streamContext = stream_context_create(array_merge($options, $this->_params['stream_context_options']));
        $this->_stream = @stream_socket_client($host.':'.$this->_params['port'], $errno, $errstr, $timeout, STREAM_CLIENT_CONNECT, $streamContext);
        if (false === $this->_stream) {
>>>>>>> 98774469
            throw new Swift_TransportException(
                'Connection could not be established with host '.$this->params['host'].
                ' ['.$errstr.' #'.$errno.']'
                );
        }
        if (!empty($this->params['blocking'])) {
            stream_set_blocking($this->stream, 1);
        } else {
            stream_set_blocking($this->stream, 0);
        }
        stream_set_timeout($this->stream, $timeout);
        $this->in = &$this->stream;
        $this->out = &$this->stream;
    }

    /**
     * Opens a process for input/output.
     */
    private function establishProcessConnection()
    {
        $command = $this->params['command'];
        $descriptorSpec = array(
            0 => array('pipe', 'r'),
            1 => array('pipe', 'w'),
            2 => array('pipe', 'w'),
            );
        $this->stream = proc_open($command, $descriptorSpec, $pipes);
        stream_set_blocking($pipes[2], 0);
        if ($err = stream_get_contents($pipes[2])) {
            throw new Swift_TransportException(
                'Process could not be started ['.$err.']'
                );
        }
        $this->in = &$pipes[0];
        $this->out = &$pipes[1];
    }

    private function getReadConnectionDescription()
    {
        switch ($this->params['type']) {
            case self::TYPE_PROCESS:
                return 'Process '.$this->params['command'];
                break;

            case self::TYPE_SOCKET:
            default:
                $host = $this->params['host'];
                if (!empty($this->params['protocol'])) {
                    $host = $this->params['protocol'].'://'.$host;
                }
                $host .= ':'.$this->params['port'];

                return $host;
                break;
        }
    }
}<|MERGE_RESOLUTION|>--- conflicted
+++ resolved
@@ -260,14 +260,10 @@
         if (!empty($this->params['sourceIp'])) {
             $options['socket']['bindto'] = $this->params['sourceIp'].':0';
         }
-<<<<<<< HEAD
-        $this->stream = @stream_socket_client($host.':'.$this->params['port'], $errno, $errstr, $timeout, STREAM_CLIENT_CONNECT, stream_context_create($options));
+
+        $streamContext = stream_context_create(array_merge($options, $this->params['stream_context_options']));
+        $this->stream = @stream_socket_client($host.':'.$this->params['port'], $errno, $errstr, $timeout, STREAM_CLIENT_CONNECT, $streamContext);
         if (false === $this->stream) {
-=======
-        $streamContext = stream_context_create(array_merge($options, $this->_params['stream_context_options']));
-        $this->_stream = @stream_socket_client($host.':'.$this->_params['port'], $errno, $errstr, $timeout, STREAM_CLIENT_CONNECT, $streamContext);
-        if (false === $this->_stream) {
->>>>>>> 98774469
             throw new Swift_TransportException(
                 'Connection could not be established with host '.$this->params['host'].
                 ' ['.$errstr.' #'.$errno.']'
