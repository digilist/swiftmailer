--- conflicted
+++ resolved
@@ -461,15 +461,8 @@
     /** Try to determine the hostname of the server this is run on */
     private function lookupHostname()
     {
-<<<<<<< HEAD
-        if (!empty($_SERVER['SERVER_NAME'])
-            && $this->isFqdn($_SERVER['SERVER_NAME'])) {
+        if (!empty($_SERVER['SERVER_NAME']) && $this->isFqdn($_SERVER['SERVER_NAME'])) {
             $this->domain = $_SERVER['SERVER_NAME'];
-        } elseif (!empty($_SERVER['SERVER_ADDR'])) {
-            $this->domain = sprintf('[%s]', $_SERVER['SERVER_ADDR']);
-=======
-        if (!empty($_SERVER['SERVER_NAME']) && $this->_isFqdn($_SERVER['SERVER_NAME'])) {
-            $this->_domain = $_SERVER['SERVER_NAME'];
         } elseif (!empty($_SERVER['SERVER_ADDR'])) {
             // Set the address literal tag (See RFC 5321, section: 4.1.3)
             if (false === strpos($_SERVER['SERVER_ADDR'], ':')) {
@@ -478,8 +471,7 @@
                 $prefix = 'IPv6:'; // Adding prefix in case of IPv6.
             }
 
-            $this->_domain = sprintf('[%s%s]', $prefix, $_SERVER['SERVER_ADDR']);
->>>>>>> a0d3cf7a
+            $this->domain = sprintf('[%s%s]', $prefix, $_SERVER['SERVER_ADDR']);
         }
     }
 
