<?php

/*
 * This file is part of SwiftMailer.
 * (c) 2004-2009 Chris Corbyn
 *
 * For the full copyright and license information, please view the LICENSE
 * file that was distributed with this source code.
 */

/**
 * Sends Messages over SMTP.
 *
 * @author Chris Corbyn
 */
abstract class Swift_Transport_AbstractSmtpTransport implements Swift_Transport
{
    /** Input-Output buffer for sending/receiving SMTP commands and responses */
    protected $buffer;

    /** Connection status */
    protected $started = false;

    /** The domain name to use in HELO command */
    protected $domain = '[127.0.0.1]';

    /** The event dispatching layer */
    protected $eventDispatcher;

    /** Source Ip */
    protected $sourceIp;

    /** Return an array of params for the Buffer */
    abstract protected function getBufferParams();

    /**
     * Creates a new EsmtpTransport using the given I/O buffer.
     *
     * @param Swift_Transport_IoBuffer     $buf
     * @param Swift_Events_EventDispatcher $dispatcher
     */
    public function __construct(Swift_Transport_IoBuffer $buf, Swift_Events_EventDispatcher $dispatcher)
    {
        $this->eventDispatcher = $dispatcher;
        $this->buffer = $buf;
        $this->lookupHostname();
    }

    /**
     * Set the name of the local domain which Swift will identify itself as.
     *
     * This should be a fully-qualified domain name and should be truly the domain
     * you're using.
     *
     * If your server doesn't have a domain name, use the IP in square
     * brackets (i.e. [127.0.0.1]).
     *
     * @param string $domain
     *
     * @return Swift_Transport_AbstractSmtpTransport
     */
    public function setLocalDomain($domain)
    {
        $this->domain = $domain;

        return $this;
    }

    /**
     * Get the name of the domain Swift will identify as.
     *
     * @return string
     */
    public function getLocalDomain()
    {
        return $this->domain;
    }

    /**
     * Sets the source IP.
     *
     * @param string $source
     */
    public function setSourceIp($source)
    {
        $this->sourceIp = $source;
    }

    /**
     * Returns the IP used to connect to the destination.
     *
     * @return string
     */
    public function getSourceIp()
    {
        return $this->sourceIp;
    }

    /**
     * Start the SMTP connection.
     */
    public function start()
    {
        if (!$this->started) {
            if ($evt = $this->eventDispatcher->createTransportChangeEvent($this)) {
                $this->eventDispatcher->dispatchEvent($evt, 'beforeTransportStarted');
                if ($evt->bubbleCancelled()) {
                    return;
                }
            }

            try {
                $this->buffer->initialize($this->getBufferParams());
            } catch (Swift_TransportException $e) {
                $this->throwException($e);
            }
            $this->readGreeting();
            $this->doHeloCommand();

            if ($evt) {
                $this->eventDispatcher->dispatchEvent($evt, 'transportStarted');
            }

            $this->started = true;
        }
    }

    /**
     * Test if an SMTP connection has been established.
     *
     * @return bool
     */
    public function isStarted()
    {
        return $this->started;
    }

    /**
     * Send the given Message.
     *
     * Recipient/sender data will be retrieved from the Message API.
     * The return value is the number of recipients who were accepted for delivery.
     *
     * @param Swift_Mime_Message $message
     * @param string[]           $failedRecipients An array of failures by-reference
     *
     * @return int
     */
    public function send(Swift_Mime_Message $message, &$failedRecipients = null)
    {
        $sent = 0;
        $failedRecipients = (array) $failedRecipients;

        if ($evt = $this->eventDispatcher->createSendEvent($this, $message)) {
            $this->eventDispatcher->dispatchEvent($evt, 'beforeSendPerformed');
            if ($evt->bubbleCancelled()) {
                return 0;
            }
        }

        if (!$reversePath = $this->getReversePath($message)) {
            $this->throwException(new Swift_TransportException(
                'Cannot send message without a sender address'
                )
            );
        }

        $to = (array) $message->getTo();
        $cc = (array) $message->getCc();
        $tos = array_merge($to, $cc);
        $bcc = (array) $message->getBcc();

        $message->setBcc(array());

        try {
            $sent += $this->sendTo($message, $reversePath, $tos, $failedRecipients);
            $sent += $this->sendBcc($message, $reversePath, $bcc, $failedRecipients);
        } catch (Exception $e) {
            $message->setBcc($bcc);
            throw $e;
        }

        $message->setBcc($bcc);

        if ($evt) {
            if ($sent == count($to) + count($cc) + count($bcc)) {
                $evt->setResult(Swift_Events_SendEvent::RESULT_SUCCESS);
            } elseif ($sent > 0) {
                $evt->setResult(Swift_Events_SendEvent::RESULT_TENTATIVE);
            } else {
                $evt->setResult(Swift_Events_SendEvent::RESULT_FAILED);
            }
            $evt->setFailedRecipients($failedRecipients);
            $this->eventDispatcher->dispatchEvent($evt, 'sendPerformed');
        }

        $message->generateId(); //Make sure a new Message ID is used

        return $sent;
    }

    /**
     * Stop the SMTP connection.
     */
    public function stop()
    {
        if ($this->started) {
            if ($evt = $this->eventDispatcher->createTransportChangeEvent($this)) {
                $this->eventDispatcher->dispatchEvent($evt, 'beforeTransportStopped');
                if ($evt->bubbleCancelled()) {
                    return;
                }
            }

            try {
                $this->executeCommand("QUIT\r\n", array(221));
            } catch (Swift_TransportException $e) {
            }

            try {
                $this->buffer->terminate();

                if ($evt) {
                    $this->eventDispatcher->dispatchEvent($evt, 'transportStopped');
                }
            } catch (Swift_TransportException $e) {
                $this->throwException($e);
            }
        }
        $this->started = false;
    }

    /**
     * Register a plugin.
     *
     * @param Swift_Events_EventListener $plugin
     */
    public function registerPlugin(Swift_Events_EventListener $plugin)
    {
        $this->eventDispatcher->bindEventListener($plugin);
    }

    /**
     * Reset the current mail transaction.
     */
    public function reset()
    {
        $this->executeCommand("RSET\r\n", array(250));
    }

    /**
     * Get the IoBuffer where read/writes are occurring.
     *
     * @return Swift_Transport_IoBuffer
     */
    public function getBuffer()
    {
        return $this->buffer;
    }

    /**
     * Run a command against the buffer, expecting the given response codes.
     *
     * If no response codes are given, the response will not be validated.
     * If codes are given, an exception will be thrown on an invalid response.
     *
     * @param string   $command
     * @param int[]    $codes
     * @param string[] $failures An array of failures by-reference
     *
     * @return string
     */
    public function executeCommand($command, $codes = array(), &$failures = null)
    {
        $failures = (array) $failures;
        $seq = $this->buffer->write($command);
        $response = $this->getFullResponse($seq);
        if ($evt = $this->eventDispatcher->createCommandEvent($this, $command, $codes)) {
            $this->eventDispatcher->dispatchEvent($evt, 'commandSent');
        }
        $this->assertResponseCode($response, $codes);

        return $response;
    }

    /** Read the opening SMTP greeting */
    protected function readGreeting()
    {
        $this->assertResponseCode($this->getFullResponse(0), array(220));
    }

    /** Send the HELO welcome */
    protected function doHeloCommand()
    {
        $this->executeCommand(
            sprintf("HELO %s\r\n", $this->domain), array(250)
            );
    }

    /** Send the MAIL FROM command */
    protected function doMailFromCommand($address)
    {
        $this->executeCommand(
            sprintf("MAIL FROM:<%s>\r\n", $address), array(250)
            );
    }

    /** Send the RCPT TO command */
    protected function doRcptToCommand($address)
    {
        $this->executeCommand(
            sprintf("RCPT TO:<%s>\r\n", $address), array(250, 251, 252)
            );
    }

    /** Send the DATA command */
    protected function doDataCommand()
    {
        $this->executeCommand("DATA\r\n", array(354));
    }

    /** Stream the contents of the message over the buffer */
    protected function streamMessage(Swift_Mime_Message $message)
    {
        $this->buffer->setWriteTranslations(array("\r\n." => "\r\n.."));
        try {
            $message->toByteStream($this->buffer);
            $this->buffer->flushBuffers();
        } catch (Swift_TransportException $e) {
            $this->throwException($e);
        }
        $this->buffer->setWriteTranslations(array());
        $this->executeCommand("\r\n.\r\n", array(250));
    }

    /** Determine the best-use reverse path for this message */
    protected function getReversePath(Swift_Mime_Message $message)
    {
        $return = $message->getReturnPath();
        $sender = $message->getSender();
        $from = $message->getFrom();
        $path = null;
        if (!empty($return)) {
            $path = $return;
        } elseif (!empty($sender)) {
            // Don't use array_keys
            reset($sender); // Reset Pointer to first pos
            $path = key($sender); // Get key
        } elseif (!empty($from)) {
            reset($from); // Reset Pointer to first pos
            $path = key($from); // Get key
        }

        return $path;
    }

    /** Throw a TransportException, first sending it to any listeners */
    protected function throwException(Swift_TransportException $e)
    {
        if ($evt = $this->eventDispatcher->createTransportExceptionEvent($this, $e)) {
            $this->eventDispatcher->dispatchEvent($evt, 'exceptionThrown');
            if (!$evt->bubbleCancelled()) {
                throw $e;
            }
        } else {
            throw $e;
        }
    }

    /** Throws an Exception if a response code is incorrect */
    protected function assertResponseCode($response, $wanted)
    {
        list($code) = sscanf($response, '%3d');
        $valid = (empty($wanted) || in_array($code, $wanted));

        if ($evt = $this->eventDispatcher->createResponseEvent($this, $response,
            $valid)) {
            $this->eventDispatcher->dispatchEvent($evt, 'responseReceived');
        }

        if (!$valid) {
            $this->throwException(
                new Swift_TransportException(
                    'Expected response code '.implode('/', $wanted).' but got code '.
                    '"'.$code.'", with message "'.$response.'"',
                    $code)
                );
        }
    }

    /** Get an entire multi-line response using its sequence number */
    protected function getFullResponse($seq)
    {
        $response = '';
        try {
            do {
                $line = $this->buffer->readLine($seq);
                $response .= $line;
            } while (null !== $line && false !== $line && ' ' != $line{3});
        } catch (Swift_TransportException $e) {
            $this->throwException($e);
        } catch (Swift_IoException $e) {
            $this->throwException(
                new Swift_TransportException(
                    $e->getMessage())
                );
        }

        return $response;
    }

    /** Send an email to the given recipients from the given reverse path */
    private function doMailTransaction($message, $reversePath, array $recipients, array &$failedRecipients)
    {
        $sent = 0;
        $this->doMailFromCommand($reversePath);
        foreach ($recipients as $forwardPath) {
            try {
<<<<<<< HEAD
                $this->doRcptToCommand($forwardPath);
                $sent++;
=======
                $this->_doRcptToCommand($forwardPath);
                ++$sent;
>>>>>>> f66e8655
            } catch (Swift_TransportException $e) {
                $failedRecipients[] = $forwardPath;
            }
        }

        if ($sent != 0) {
            $this->doDataCommand();
            $this->streamMessage($message);
        } else {
            $this->reset();
        }

        return $sent;
    }

    /** Send a message to the given To: recipients */
    private function sendTo(Swift_Mime_Message $message, $reversePath, array $to, array &$failedRecipients)
    {
        if (empty($to)) {
            return 0;
        }

        return $this->doMailTransaction($message, $reversePath, array_keys($to),
            $failedRecipients);
    }

    /** Send a message to all Bcc: recipients */
    private function sendBcc(Swift_Mime_Message $message, $reversePath, array $bcc, array &$failedRecipients)
    {
        $sent = 0;
        foreach ($bcc as $forwardPath => $name) {
            $message->setBcc(array($forwardPath => $name));
            $sent += $this->doMailTransaction(
                $message, $reversePath, array($forwardPath), $failedRecipients
                );
        }

        return $sent;
    }

    /** Try to determine the hostname of the server this is run on */
    private function lookupHostname()
    {
        if (!empty($_SERVER['SERVER_NAME'])
            && $this->isFqdn($_SERVER['SERVER_NAME'])) {
            $this->domain = $_SERVER['SERVER_NAME'];
        } elseif (!empty($_SERVER['SERVER_ADDR'])) {
            $this->domain = sprintf('[%s]', $_SERVER['SERVER_ADDR']);
        }
    }

    /** Determine is the $hostname is a fully-qualified name */
    private function isFqdn($hostname)
    {
        // We could do a really thorough check, but there's really no point
        if (false !== $dotPos = strpos($hostname, '.')) {
            return ($dotPos > 0) && ($dotPos != strlen($hostname) - 1);
        }

        return false;
    }

    /**
     * Destructor.
     */
    public function __destruct()
    {
        $this->stop();
    }
}<|MERGE_RESOLUTION|>--- conflicted
+++ resolved
@@ -416,13 +416,8 @@
         $this->doMailFromCommand($reversePath);
         foreach ($recipients as $forwardPath) {
             try {
-<<<<<<< HEAD
                 $this->doRcptToCommand($forwardPath);
-                $sent++;
-=======
-                $this->_doRcptToCommand($forwardPath);
                 ++$sent;
->>>>>>> f66e8655
             } catch (Swift_TransportException $e) {
                 $failedRecipients[] = $forwardPath;
             }
