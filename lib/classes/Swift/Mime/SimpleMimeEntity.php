--- conflicted
+++ resolved
@@ -796,15 +796,9 @@
      */
     public function __clone()
     {
-<<<<<<< HEAD
         $this->headers = clone $this->headers;
         $this->encoder = clone $this->encoder;
-        $this->cacheKey = uniqid();
-=======
-        $this->_headers = clone $this->_headers;
-        $this->_encoder = clone $this->_encoder;
-        $this->_cacheKey = md5(uniqid(getmypid().mt_rand(), true));
->>>>>>> bf40b563
+        $this->cacheKey = md5(uniqid(getmypid().mt_rand(), true));
         $children = array();
         foreach ($this->children as $pos => $child) {
             $children[$pos] = clone $child;
