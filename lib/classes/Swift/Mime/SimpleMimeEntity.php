<?php

/*
 * This file is part of SwiftMailer.
 * (c) 2004-2009 Chris Corbyn
 *
 * For the full copyright and license information, please view the LICENSE
 * file that was distributed with this source code.
 */


/**
 * A MIME entity, in a multipart message.
 * @package Swift
 * @subpackage Mime
 * @author Chris Corbyn
 */
class Swift_Mime_SimpleMimeEntity implements Swift_Mime_MimeEntity
{
  
  /** A collection of Headers for this mime entity */
  private $_headers;
  
  /** The body as a string, or a stream */
  private $_body;
  
  /** The encoder that encodes the body into a streamable format */
  private $_encoder;

  /** The grammar to use for id validation */
  private $_grammar;
  
  /** A mime bounary, if any is used */
  private $_boundary;
  
  /** Mime types to be used based on the nesting level */
  private $_compositeRanges = array(
    'multipart/mixed' => array(self::LEVEL_TOP, self::LEVEL_MIXED),
    'multipart/alternative' => array(self::LEVEL_MIXED, self::LEVEL_ALTERNATIVE),
    'multipart/related' => array(self::LEVEL_ALTERNATIVE, self::LEVEL_RELATED)
    );
  
  /** A set of filter rules to define what level an entity should be nested at */
  private $_compoundLevelFilters = array();
    
  /** The nesting level of this entity */
  private $_nestingLevel = self::LEVEL_ALTERNATIVE;
  
  /** A KeyCache instance used during encoding and streaming */
  private $_cache;
  
  /** Direct descendants of this entity */
  private $_immediateChildren = array();
  
  /** All descendants of this entity */
  private $_children = array();
  
  /** The maximum line length of the body of this entity */
  private $_maxLineLength = 78;
  
  /** The order in which alternative mime types should appear */
  private $_alternativePartOrder = array(
    'text/plain' => 1,
    'text/html' => 2,
    'multipart/related' => 3
    );
  
  /** The CID of this entity */
  private $_id;
  
  /** The key used for accessing the cache */
  private $_cacheKey;
  
  protected $_userContentType;
  
  /**
   * Create a new SimpleMimeEntity with $headers, $encoder and $cache.
   * @param Swift_Mime_HeaderSet $headers
   * @param Swift_Mime_ContentEncoder $encoder
   * @param Swift_KeyCache $cache
   * @param Swift_Mime_Grammar $grammar
   */
  public function __construct(Swift_Mime_HeaderSet $headers,
    Swift_Mime_ContentEncoder $encoder, Swift_KeyCache $cache,
    Swift_Mime_Grammar $grammar)
  {
    $this->_cacheKey = uniqid();
    $this->_cache = $cache;
    $this->_headers = $headers;
    $this->_grammar = $grammar;
    $this->setEncoder($encoder);
    $this->_headers->defineOrdering(
      array('Content-Type', 'Content-Transfer-Encoding')
      );
    
    // This array specifies that, when the entire MIME document contains
    // $compoundLevel, then for each child within $level, if its Content-Type
    // is $contentType then it should be treated as if it's level is
    // $neededLevel instead.  I tried to write that unambiguously! :-\
    // Data Structure:
    // array (
    //   $compoundLevel => array(
    //     $level => array(
    //       $contentType => $neededLevel
    //     )
    //   )
    // )
    
    $this->_compoundLevelFilters = array(
      (self::LEVEL_ALTERNATIVE + self::LEVEL_RELATED) => array(
        self::LEVEL_ALTERNATIVE => array(
          'text/plain' => self::LEVEL_ALTERNATIVE,
          'text/html' => self::LEVEL_RELATED
          )
        )
      );

    $this->_id = $this->getRandomId();
  }
  
  /**
   * Generate a new Content-ID or Message-ID for this MIME entity.
   * @return string
   */
  public function generateId()
  {
<<<<<<< HEAD
    $idLeft = time() . '.' . uniqid();
    $idRight = !empty($_SERVER['SERVER_NAME'])
      ? $_SERVER['SERVER_NAME']
      : 'swift.generated';
    $this->_id = $idLeft . '@' . $idRight;

    try
    {
      $this->_assertValidId($this->_id);
    }
    catch (Swift_RfcComplianceException $e)
    {
      $this->_id = $idLeft . '@swift.generated';
    }

    return $this->getId();
=======
    $this->setId($this->getRandomId());
    return $this->_id;
>>>>>>> 2d2e2150
  }
  
  /**
   * Get the {@link Swift_Mime_HeaderSet} for this entity.
   * @return Swift_Mime_HeaderSet
   */
  public function getHeaders()
  {
    return $this->_headers;
  }
  
  /**
   * Get the nesting level of this entity.
   * @return int
   * @see LEVEL_TOP, LEVEL_MIXED, LEVEL_RELATED, LEVEL_ALTERNATIVE
   */
  public function getNestingLevel()
  {
    return $this->_nestingLevel;
  }
  
  /**
   * Get the Content-type of this entity.
   * @return string
   */
  public function getContentType()
  {
    return $this->_getHeaderFieldModel('Content-Type');
  }
  
  /**
   * Set the Content-type of this entity.
   * @param string $type
   */
  public function setContentType($type)
  {
    $this->_setContentTypeInHeaders($type);
    // Keep track of the value so that if the content-type changes automatically
    // due to added child entities, it can be restored if they are later removed
    $this->_userContentType = $type;
    return $this;
  }
  
  /**
   * Get the CID of this entity.
   * The CID will only be present in headers if a Content-ID header is present.
   * @return string
   */
  public function getId()
  {
    return $this->_headers->has($this->_getIdField())
      ? current((array) $this->_getHeaderFieldModel($this->_getIdField()))
      : $this->_id;
  }
  
  /**
   * Set the CID of this entity.
   * @param string $id
   */
  public function setId($id)
  {
    if (!$this->_setHeaderFieldModel($this->_getIdField(), $id))
    {
      $this->_headers->addIdHeader($this->_getIdField(), $id);
    }
    $this->_id = $id;
    return $this;
  }
  
  /**
   * Get the description of this entity.
   * This value comes from the Content-Description header if set.
   * @return string
   */
  public function getDescription()
  {
    return $this->_getHeaderFieldModel('Content-Description');
  }
  
  /**
   * Set the description of this entity.
   * This method sets a value in the Content-ID header.
   * @param string $description
   */
  public function setDescription($description)
  {
    if (!$this->_setHeaderFieldModel('Content-Description', $description))
    {
      $this->_headers->addTextHeader('Content-Description', $description);
    }
    return $this;
  }
  
  /**
   * Get the maximum line length of the body of this entity.
   * @return int
   */
  public function getMaxLineLength()
  {
    return $this->_maxLineLength;
  }
  
  /**
   * Set the maximum line length of lines in this body.
   * Though not enforced by the library, lines should not exceed 1000 chars.
   * @param int $length
   */
  public function setMaxLineLength($length)
  {
    $this->_maxLineLength = $length;
    return $this;
  }
  
  /**
   * Get all children added to this entity.
   * @return array of Swift_Mime_Entity
   */
  public function getChildren()
  {
    return $this->_children;
  }
  
  /**
   * Set all children of this entity.
   * @param array $children Swiift_Mime_Entity instances
   * @param int $compoundLevel For internal use only
   */
  public function setChildren(array $children, $compoundLevel = null)
  {
    //TODO: Try to refactor this logic
    
    $compoundLevel = isset($compoundLevel)
      ? $compoundLevel
      : $this->_getCompoundLevel($children)
      ;
    
    $immediateChildren = array();
    $grandchildren = array();
    $newContentType = $this->_userContentType;
    
    foreach ($children as $child)
    {
      $level = $this->_getNeededChildLevel($child, $compoundLevel);
      if (empty($immediateChildren)) //first iteration
      {
        $immediateChildren = array($child);
      }
      else
      {
        $nextLevel = $this->_getNeededChildLevel($immediateChildren[0], $compoundLevel);
        if ($nextLevel == $level)
        {
          $immediateChildren[] = $child;
        }
        elseif ($level < $nextLevel)
        {
          //Re-assign immediateChildren to grandchilden
          $grandchildren = array_merge($grandchildren, $immediateChildren);
          //Set new children
          $immediateChildren = array($child);
        }
        else
        {
          $grandchildren[] = $child;
        }
      }
    }
    
    if (!empty($immediateChildren))
    {
      $lowestLevel = $this->_getNeededChildLevel($immediateChildren[0], $compoundLevel);
      
      //Determine which composite media type is needed to accomodate the
      // immediate children
      foreach ($this->_compositeRanges as $mediaType => $range)
      {
        if ($lowestLevel > $range[0]
          && $lowestLevel <= $range[1])
        {
          $newContentType = $mediaType;
          break;
        }
      }
      
      //Put any grandchildren in a subpart
      if (!empty($grandchildren))
      {
        $subentity = $this->_createChild();
        $subentity->_setNestingLevel($lowestLevel);
        $subentity->setChildren($grandchildren, $compoundLevel);
        array_unshift($immediateChildren, $subentity);
      }
    }
    
    $this->_immediateChildren = $immediateChildren;
    $this->_children = $children;
    $this->_setContentTypeInHeaders($newContentType);
    $this->_fixHeaders();
    $this->_sortChildren();
    
    return $this;
  }
  
  /**
   * Get the body of this entity as a string.
   * @return string
   */
  public function getBody()
  {
    return ($this->_body instanceof Swift_OutputByteStream)
      ? $this->_readStream($this->_body)
      : $this->_body;
  }
  
  /**
   * Set the body of this entity, either as a string, or as an instance of
   * {@link Swift_OutputByteStream}.
   * @param mixed $body
   * @param string $contentType optional
   */
  public function setBody($body, $contentType = null)
  {
    if ($body !== $this->_body)
    {
      $this->_clearCache();
    }
    
    $this->_body = $body;
    if (isset($contentType))
    {
      $this->setContentType($contentType);
    }
    return $this;
  }
  
  /**
   * Get the encoder used for the body of this entity.
   * @return Swift_Mime_ContentEncoder
   */
  public function getEncoder()
  {
    return $this->_encoder;
  }
  
  /**
   * Set the encoder used for the body of this entity.
   * @param Swift_Mime_ContentEncoder $encoder
   */
  public function setEncoder(Swift_Mime_ContentEncoder $encoder)
  {
    if ($encoder !== $this->_encoder)
    {
      $this->_clearCache();
    }
    
    $this->_encoder = $encoder;
    $this->_setEncoding($encoder->getName());
    $this->_notifyEncoderChanged($encoder);
    return $this;
  }
  
  /**
   * Get the boundary used to separate children in this entity.
   * @return string
   */
  public function getBoundary()
  {
    if (!isset($this->_boundary))
    {
      $this->_boundary = '_=_swift_v4_' . time() . uniqid() . '_=_';
    }
    return $this->_boundary;
  }
  
  /**
   * Set the boundary used to separate children in this entity.
   * @param string $boundary
   * @throws Swift_RfcComplianceException
   */
  public function setBoundary($boundary)
  {
    $this->_assertValidBoundary($boundary);
    $this->_boundary = $boundary;
    return $this;
  }
  
  /**
   * Receive notification that the charset of this entity, or a parent entity
   * has changed.
   * @param string $charset
   */
  public function charsetChanged($charset)
  {
    $this->_notifyCharsetChanged($charset);
  }
  
  /**
   * Receive notification that the encoder of this entity or a parent entity
   * has changed.
   * @param Swift_Mime_ContentEncoder $encoder
   */
  public function encoderChanged(Swift_Mime_ContentEncoder $encoder)
  {
    $this->_notifyEncoderChanged($encoder);
  }
  
  /**
   * Get this entire entity as a string.
   * @return string
   */
  public function toString()
  {
    $string = $this->_headers->toString();
    if (isset($this->_body) && empty($this->_immediateChildren))
    {
      if ($this->_cache->hasKey($this->_cacheKey, 'body'))
      {
        $body = $this->_cache->getString($this->_cacheKey, 'body');
      }
      else
      {
        $body = "\r\n" . $this->_encoder->encodeString($this->getBody(), 0,
          $this->getMaxLineLength()
          );
        $this->_cache->setString($this->_cacheKey, 'body', $body,
          Swift_KeyCache::MODE_WRITE
          );
      }
      $string .= $body;
    }
    
    if (!empty($this->_immediateChildren))
    {
      foreach ($this->_immediateChildren as $child)
      {
        $string .= "\r\n\r\n--" . $this->getBoundary() . "\r\n";
        $string .= $child->toString();
      }
      $string .= "\r\n\r\n--" . $this->getBoundary() . "--\r\n";
    }
    
    return $string;
  }
  
  /**
   * Returns a string representation of this object.
   *
   * @return string
   *
   * @see toString()
   */
  public function __toString()
  {
    return $this->toString();
  }
  
  /**
   * Write this entire entity to a {@link Swift_InputByteStream}.
   * @param Swift_InputByteStream
   */
  public function toByteStream(Swift_InputByteStream $is)
  {
    $is->write($this->_headers->toString());
    $is->commit();
    
    if (empty($this->_immediateChildren))
    {
      if (isset($this->_body))
      {
        if ($this->_cache->hasKey($this->_cacheKey, 'body'))
        {
          $this->_cache->exportToByteStream($this->_cacheKey, 'body', $is);
        }
        else
        {
          $cacheIs = $this->_cache->getInputByteStream($this->_cacheKey, 'body');
          if ($cacheIs)
          {
            $is->bind($cacheIs);
          }
          
          $is->write("\r\n");
          
          if ($this->_body instanceof Swift_OutputByteStream)
          {
            $this->_body->setReadPointer(0);
            
            $this->_encoder->encodeByteStream($this->_body, $is, 0,
              $this->getMaxLineLength()
              );
          }
          else
          {
            $is->write($this->_encoder->encodeString(
              $this->getBody(), 0, $this->getMaxLineLength()
              ));
          }
          
          if ($cacheIs)
          {
            $is->unbind($cacheIs);
          }
        }
      }
    }
    
    if (!empty($this->_immediateChildren))
    {
      foreach ($this->_immediateChildren as $child)
      {
        $is->write("\r\n\r\n--" . $this->getBoundary() . "\r\n");
        $child->toByteStream($is);
      }
      $is->write("\r\n\r\n--" . $this->getBoundary() . "--\r\n");
    }
  }
  
  // -- Protected methods
  
  /**
   * Get the name of the header that provides the ID of this entity */
  protected function _getIdField()
  {
    return 'Content-ID';
  }
  
  /**
   * Get the model data (usually an array or a string) for $field.
   */
  protected function _getHeaderFieldModel($field)
  {
    if ($this->_headers->has($field))
    {
      return $this->_headers->get($field)->getFieldBodyModel();
    }
  }
  
  /**
   * Set the model data for $field.
   */
  protected function _setHeaderFieldModel($field, $model)
  {
    if ($this->_headers->has($field))
    {
      $this->_headers->get($field)->setFieldBodyModel($model);
      return true;
    }
    else
    {
      return false;
    }
  }
  
  /**
   * Get the parameter value of $parameter on $field header.
   */
  protected function _getHeaderParameter($field, $parameter)
  {
    if ($this->_headers->has($field))
    {
      return $this->_headers->get($field)->getParameter($parameter);
    }
  }
  
  /**
   * Set the parameter value of $parameter on $field header.
   */
  protected function _setHeaderParameter($field, $parameter, $value)
  {
    if ($this->_headers->has($field))
    {
      $this->_headers->get($field)->setParameter($parameter, $value);
      return true;
    }
    else
    {
      return false;
    }
  }
  
  /**
   * Re-evaluate what content type and encoding should be used on this entity.
   */
  protected function _fixHeaders()
  {
    if (count($this->_immediateChildren))
    {
      $this->_setHeaderParameter('Content-Type', 'boundary',
        $this->getBoundary()
        );
      $this->_headers->remove('Content-Transfer-Encoding');
    }
    else
    {
      $this->_setHeaderParameter('Content-Type', 'boundary', null);
      $this->_setEncoding($this->_encoder->getName());
    }
  }
  
  /**
   * Get the KeyCache used in this entity.
   */
  protected function _getCache()
  {
    return $this->_cache;
  }
  
  /**
   * Get the grammar used for validation.
   * @return Swift_Mime_Grammar
   */
  protected function _getGrammar()
  {
    return $this->_grammar;
  }
  
  /**
   * Empty the KeyCache for this entity.
   */
  protected function _clearCache()
  {
    $this->_cache->clearKey($this->_cacheKey, 'body');
  }
  
  /**
   * Returns a random Content-ID or Message-ID.
   * @return string
   */
  protected function getRandomId()
  {
    $idLeft = time() . '.' . uniqid();
    $idRight = !empty($_SERVER['SERVER_NAME'])
      ? $_SERVER['SERVER_NAME']
      : 'swift.generated';
    return $idLeft . '@' . $idRight;
  }
  
  // -- Private methods
  
  private function _readStream(Swift_OutputByteStream $os)
  {
    $string = '';
    while (false !== $bytes = $os->read(8192))
    {
      $string .= $bytes;
    }
    return $string;
  }
  
  private function _setEncoding($encoding)
  {
    if (!$this->_setHeaderFieldModel('Content-Transfer-Encoding', $encoding))
    {
      $this->_headers->addTextHeader('Content-Transfer-Encoding', $encoding);
    }
  }
  
  private function _assertValidBoundary($boundary)
  {
    if (!preg_match(
      '/^[a-z0-9\'\(\)\+_\-,\.\/:=\?\ ]{0,69}[a-z0-9\'\(\)\+_\-,\.\/:=\?]$/Di',
      $boundary))
    {
      throw new Swift_RfcComplianceException('Mime boundary set is not RFC 2046 compliant.');
    }
  }
  
  private function _setContentTypeInHeaders($type)
  {
    if (!$this->_setHeaderFieldModel('Content-Type', $type))
    {
      $this->_headers->addParameterizedHeader('Content-Type', $type);
    }
  }
  
  private function _setNestingLevel($level)
  {
    $this->_nestingLevel = $level;
  }
  
  private function _getCompoundLevel($children)
  {
    $level = 0;
    foreach ($children as $child)
    {
      $level |= $child->getNestingLevel();
    }
    return $level;
  }
  
  private function _getNeededChildLevel($child, $compoundLevel)
  {
    $filter = array();
    foreach ($this->_compoundLevelFilters as $bitmask => $rules)
    {
      if (($compoundLevel & $bitmask) === $bitmask)
      {
        $filter = $rules + $filter;
      }
    }
    
    $realLevel = $child->getNestingLevel();
    $lowercaseType = strtolower($child->getContentType());
    
    if (isset($filter[$realLevel])
      && isset($filter[$realLevel][$lowercaseType]))
    {
      return $filter[$realLevel][$lowercaseType];
    }
    else
    {
      return $realLevel;
    }
  }
  
  private function _createChild()
  {
    return new self($this->_headers->newInstance(),
      $this->_encoder, $this->_cache, $this->_grammar);
  }
  
  private function _notifyEncoderChanged(Swift_Mime_ContentEncoder $encoder)
  {
    foreach ($this->_immediateChildren as $child)
    {
      $child->encoderChanged($encoder);
    }
  }
  
  private function _notifyCharsetChanged($charset)
  {
    $this->_encoder->charsetChanged($charset);
    $this->_headers->charsetChanged($charset);
    foreach ($this->_immediateChildren as $child)
    {
      $child->charsetChanged($charset);
    }
  }
  
  private function _sortChildren()
  {
    $shouldSort = false;
    foreach ($this->_immediateChildren as $child)
    {
      //NOTE: This include alternative parts moved into a related part
      if ($child->getNestingLevel() == self::LEVEL_ALTERNATIVE)
      {
        $shouldSort = true;
        break;
      }
    }
    
    //Sort in order of preference, if there is one
    if ($shouldSort)
    {
      usort($this->_immediateChildren, array($this, '_childSortAlgorithm'));
    }
  }
  
  private function _childSortAlgorithm($a, $b)
  {
    $typePrefs = array();
    $types = array(
      strtolower($a->getContentType()),
      strtolower($b->getContentType())
      );
    foreach ($types as $type)
    {
      $typePrefs[] = (array_key_exists($type, $this->_alternativePartOrder))
        ? $this->_alternativePartOrder[$type]
        : (max($this->_alternativePartOrder) + 1);
    }
    return ($typePrefs[0] >= $typePrefs[1]) ? 1 : -1;
  }
  
  // -- Destructor
  
  /**
   * Empties it's own contents from the cache.
   */
  public function __destruct()
  {
    $this->_cache->clearAll($this->_cacheKey);
  }
  
  /**
   * Throws an Exception if the id passed does not comply with RFC 2822.
   * @param string $id
   * @throws Swift_RfcComplianceException
   */
  private function _assertValidId($id)
  {
    if (!preg_match(
      '/^' . $this->_grammar->getDefinition('id-left') . '@' .
      $this->_grammar->getDefinition('id-right') . '$/D',
      $id
      ))
    {
      throw new Swift_RfcComplianceException(
        'Invalid ID given <' . $id . '>'
        );
    }
  }
  
}<|MERGE_RESOLUTION|>--- conflicted
+++ resolved
@@ -124,27 +124,8 @@
    */
   public function generateId()
   {
-<<<<<<< HEAD
-    $idLeft = time() . '.' . uniqid();
-    $idRight = !empty($_SERVER['SERVER_NAME'])
-      ? $_SERVER['SERVER_NAME']
-      : 'swift.generated';
-    $this->_id = $idLeft . '@' . $idRight;
-
-    try
-    {
-      $this->_assertValidId($this->_id);
-    }
-    catch (Swift_RfcComplianceException $e)
-    {
-      $this->_id = $idLeft . '@swift.generated';
-    }
-
-    return $this->getId();
-=======
     $this->setId($this->getRandomId());
     return $this->_id;
->>>>>>> 2d2e2150
   }
   
   /**
@@ -679,7 +660,18 @@
     $idRight = !empty($_SERVER['SERVER_NAME'])
       ? $_SERVER['SERVER_NAME']
       : 'swift.generated';
-    return $idLeft . '@' . $idRight;
+    $id = $idLeft . '@' . $idRight;
+
+    try
+    {
+      $this->_assertValidId($id);
+    }
+    catch (Swift_RfcComplianceException $e)
+    {
+      $id = $idLeft . '@swift.generated';
+    }
+
+    return $id;
   }
   
   // -- Private methods
