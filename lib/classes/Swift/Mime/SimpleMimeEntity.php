--- conflicted
+++ resolved
@@ -26,13 +26,8 @@
     /** The encoder that encodes the body into a streamable format */
     private $encoder;
 
-<<<<<<< HEAD
-    /** The grammar to use for id validation */
-    private $grammar;
-=======
     /** Strict email validator to use for id validation */
     private $_emailValidator;
->>>>>>> 6776d293
 
     /** A mime boundary, if any is used */
     private $boundary;
@@ -87,17 +82,10 @@
      */
     public function __construct(Swift_Mime_HeaderSet $headers, Swift_Mime_ContentEncoder $encoder, Swift_KeyCache $cache, EmailValidator $emailValidator)
     {
-<<<<<<< HEAD
         $this->cacheKey = md5(uniqid(getmypid().mt_rand(), true));
         $this->cache = $cache;
         $this->headers = $headers;
-        $this->grammar = $grammar;
-=======
-        $this->_cacheKey = md5(uniqid(getmypid().mt_rand(), true));
-        $this->_cache = $cache;
-        $this->_headers = $headers;
         $this->_emailValidator = $emailValidator;
->>>>>>> 6776d293
         $this->setEncoder($encoder);
         $this->headers->defineOrdering(array('Content-Type', 'Content-Transfer-Encoding'));
 
@@ -676,15 +664,9 @@
      *
      * @return EmailValidator()
      */
-<<<<<<< HEAD
-    protected function getGrammar()
-    {
-        return $this->grammar;
-=======
     protected function _getEmailValidator()
     {
         return $this->_emailValidator;
->>>>>>> 6776d293
     }
 
     /**
@@ -787,12 +769,8 @@
 
     private function createChild()
     {
-<<<<<<< HEAD
-        return new self($this->headers->newInstance(), $this->encoder, $this->cache, $this->grammar);
-=======
-        return new self($this->_headers->newInstance(),
-            $this->_encoder, $this->_cache, $this->_emailValidator);
->>>>>>> 6776d293
+        return new self($this->headers->newInstance(),
+            $this->encoder, $this->cache, $this->_emailValidator);
     }
 
     private function notifyEncoderChanged(Swift_Mime_ContentEncoder $encoder)
@@ -863,19 +841,8 @@
      */
     private function assertValidId($id)
     {
-<<<<<<< HEAD
-        if (!preg_match(
-            '/^'.$this->grammar->getDefinition('id-left').'@'.
-            $this->grammar->getDefinition('id-right').'$/D',
-            $id
-            )) {
-            throw new Swift_RfcComplianceException(
-                'Invalid ID given <'.$id.'>'
-                );
-=======
         if (!$this->_emailValidator->isValid($id)) {
             throw new Swift_RfcComplianceException('Invalid ID given <'.$id.'>');
->>>>>>> 6776d293
         }
     }
 
