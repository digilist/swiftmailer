--- conflicted
+++ resolved
@@ -765,25 +765,11 @@
 
         // Sort in order of preference, if there is one
         if ($shouldSort) {
-<<<<<<< HEAD
-            usort($this->immediateChildren, array($this, 'childSortAlgorithm'));
-        }
-    }
-
-    private function childSortAlgorithm($a, $b)
-    {
-        $typePrefs = array();
-        $types = array(strtolower($a->getContentType()), strtolower($b->getContentType()));
-
-        foreach ($types as $type) {
-            $typePrefs[] = array_key_exists($type, $this->alternativePartOrder) ? $this->alternativePartOrder[$type] : max($this->alternativePartOrder) + 1;
-        }
-=======
             // Group the messages by order of preference
             $sorted = array();
-            foreach ($this->_immediateChildren as $child) {
+            foreach ($this->immediateChildren as $child) {
                 $type = $child->getContentType();
-                $level = array_key_exists($type, $this->_alternativePartOrder) ? $this->_alternativePartOrder[$type] : max($this->_alternativePartOrder) + 1;
+                $level = array_key_exists($type, $this->alternativePartOrder) ? $this->alternativePartOrder[$type] : max($this->alternativePartOrder) + 1;
 
                 if (empty($sorted[$level])) {
                     $sorted[$level] = array();
@@ -791,11 +777,10 @@
 
                 $sorted[$level][] = $child;
             }
->>>>>>> cd4ffa87
 
             ksort($sorted);
 
-            $this->_immediateChildren = array_reduce($sorted, 'array_merge', array());
+            $this->immediateChildren = array_reduce($sorted, 'array_merge', array());
         }
     }
 
