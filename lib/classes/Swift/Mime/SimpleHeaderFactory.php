<?php

/*
 * This file is part of SwiftMailer.
 * (c) 2004-2009 Chris Corbyn
 *
 * For the full copyright and license information, please view the LICENSE
 * file that was distributed with this source code.
 */

use Egulias\EmailValidator\EmailValidator;

/**
 * Creates MIME headers.
 *
 * @author Chris Corbyn
 */
class Swift_Mime_SimpleHeaderFactory implements Swift_Mime_HeaderFactory
{
    /** The HeaderEncoder used by these headers */
    private $encoder;

    /** The Encoder used by parameters */
    private $paramEncoder;

    /** The Grammar */
    private $grammar;

    /** Strict EmailValidator */
    private $emailValidator;

    /** The charset of created Headers */
    private $charset;

    /**
     * Creates a new SimpleHeaderFactory using $encoder and $paramEncoder.
     *
     * @param Swift_Mime_HeaderEncoder $encoder
     * @param Swift_Encoder            $paramEncoder
     * @param EmailValidator           $emailValidator
     * @param string|null              $charset
     */
    public function __construct(Swift_Mime_HeaderEncoder $encoder, Swift_Encoder $paramEncoder, EmailValidator $emailValidator, $charset = null)
    {
        $this->encoder = $encoder;
        $this->paramEncoder = $paramEncoder;
        $this->emailValidator = $emailValidator;
        $this->charset = $charset;
    }

    /**
     * Create a new Mailbox Header with a list of $addresses.
     *
     * @param string            $name
     * @param array|string|null $addresses
     *
     * @return Swift_Mime_Header
     */
    public function createMailboxHeader($name, $addresses = null)
    {
        $header = new Swift_Mime_Headers_MailboxHeader($name, $this->encoder, $this->emailValidator);
        if (isset($addresses)) {
            $header->setFieldBodyModel($addresses);
        }
        $this->setHeaderCharset($header);

        return $header;
    }

    /**
     * Create a new Date header using $dateTime.
     *
     * @param string                 $name
     * @param DateTimeInterface|null $dateTime
     *
     * @return Swift_Mime_Header
     */
    public function createDateHeader($name, DateTimeInterface $dateTime = null)
    {
        $header = new Swift_Mime_Headers_DateHeader($name);
        if (isset($dateTime)) {
            $header->setFieldBodyModel($dateTime);
        }
        $this->setHeaderCharset($header);

        return $header;
    }

    /**
     * Create a new basic text header with $name and $value.
     *
     * @param string $name
     * @param string $value
     *
     * @return Swift_Mime_Header
     */
    public function createTextHeader($name, $value = null)
    {
        $header = new Swift_Mime_Headers_UnstructuredHeader($name, $this->encoder);
        if (isset($value)) {
            $header->setFieldBodyModel($value);
        }
        $this->setHeaderCharset($header);

        return $header;
    }

    /**
     * Create a new ParameterizedHeader with $name, $value and $params.
     *
     * @param string $name
     * @param string $value
     * @param array  $params
     *
     * @return Swift_Mime_ParameterizedHeader
     */
    public function createParameterizedHeader($name, $value = null,
        $params = array())
    {
<<<<<<< HEAD
        $header = new Swift_Mime_Headers_ParameterizedHeader($name,
            $this->encoder, (strtolower($name) == 'content-disposition')
                ? $this->paramEncoder
                : null
            );
=======
        $header = new Swift_Mime_Headers_ParameterizedHeader($name, $this->_encoder, strtolower($name) == 'content-disposition' ? $this->_paramEncoder : null, $this->_grammar);
>>>>>>> 18f52d08
        if (isset($value)) {
            $header->setFieldBodyModel($value);
        }
        foreach ($params as $k => $v) {
            $header->setParameter($k, $v);
        }
        $this->setHeaderCharset($header);

        return $header;
    }

    /**
     * Create a new ID header for Message-ID or Content-ID.
     *
     * @param string       $name
     * @param string|array $ids
     *
     * @return Swift_Mime_Header
     */
    public function createIdHeader($name, $ids = null)
    {
        $header = new Swift_Mime_Headers_IdentificationHeader($name, $this->emailValidator);
        if (isset($ids)) {
            $header->setFieldBodyModel($ids);
        }
        $this->setHeaderCharset($header);

        return $header;
    }

    /**
     * Create a new Path header with an address (path) in it.
     *
     * @param string $name
     * @param string $path
     *
     * @return Swift_Mime_Header
     */
    public function createPathHeader($name, $path = null)
    {
        $header = new Swift_Mime_Headers_PathHeader($name, $this->emailValidator);
        if (isset($path)) {
            $header->setFieldBodyModel($path);
        }
        $this->setHeaderCharset($header);

        return $header;
    }

    /**
     * Notify this observer that the entity's charset has changed.
     *
     * @param string $charset
     */
    public function charsetChanged($charset)
    {
        $this->charset = $charset;
        $this->encoder->charsetChanged($charset);
        $this->paramEncoder->charsetChanged($charset);
    }

    /**
     * Make a deep copy of object.
     */
    public function __clone()
    {
        $this->encoder = clone $this->encoder;
        $this->paramEncoder = clone $this->paramEncoder;
    }

    /** Apply the charset to the Header */
    private function setHeaderCharset(Swift_Mime_Header $header)
    {
        if (isset($this->charset)) {
            $header->setCharset($this->charset);
        }
    }
}<|MERGE_RESOLUTION|>--- conflicted
+++ resolved
@@ -114,18 +114,9 @@
      *
      * @return Swift_Mime_ParameterizedHeader
      */
-    public function createParameterizedHeader($name, $value = null,
-        $params = array())
+    public function createParameterizedHeader($name, $value = null, $params = array())
     {
-<<<<<<< HEAD
-        $header = new Swift_Mime_Headers_ParameterizedHeader($name,
-            $this->encoder, (strtolower($name) == 'content-disposition')
-                ? $this->paramEncoder
-                : null
-            );
-=======
-        $header = new Swift_Mime_Headers_ParameterizedHeader($name, $this->_encoder, strtolower($name) == 'content-disposition' ? $this->_paramEncoder : null, $this->_grammar);
->>>>>>> 18f52d08
+        $header = new Swift_Mime_Headers_ParameterizedHeader($name, $this->encoder, (strtolower($name) == 'content-disposition') ? $this->paramEncoder : null);
         if (isset($value)) {
             $header->setFieldBodyModel($value);
         }
