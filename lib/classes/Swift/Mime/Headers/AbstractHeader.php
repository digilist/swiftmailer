--- conflicted
+++ resolved
@@ -25,16 +25,6 @@
     private $name;
 
     /**
-<<<<<<< HEAD
-     * The Grammar used for this Header.
-     *
-     * @var Swift_Mime_Grammar
-     */
-    private $grammar;
-
-    /**
-=======
->>>>>>> 6776d293
      * The Encoder used to encode this Header.
      *
      * @var Swift_Encoder
@@ -139,30 +129,6 @@
     }
 
     /**
-<<<<<<< HEAD
-     * Set the grammar used for the header.
-     *
-     * @param Swift_Mime_Grammar $grammar
-     */
-    public function setGrammar(Swift_Mime_Grammar $grammar)
-    {
-        $this->grammar = $grammar;
-        $this->setCachedValue(null);
-    }
-
-    /**
-     * Get the grammar used for this Header.
-     *
-     * @return Swift_Mime_Grammar
-     */
-    public function getGrammar()
-    {
-        return $this->grammar;
-    }
-
-    /**
-=======
->>>>>>> 6776d293
      * Get the name of this header (e.g. charset).
      *
      * @return string
