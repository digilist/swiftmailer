<?php

/*
 * This file is part of SwiftMailer.
 * (c) 2004-2009 Chris Corbyn
 *
 * For the full copyright and license information, please view the LICENSE
 * file that was distributed with this source code.
 */

use Egulias\EmailValidator\EmailValidator;
use Egulias\EmailValidator\Validation\RFCValidation;

/**
 * A Path Header in Swift Mailer, such a Return-Path.
 *
 * @author Chris Corbyn
 */
class Swift_Mime_Headers_PathHeader extends Swift_Mime_Headers_AbstractHeader
{
    /**
     * The address in this Header (if specified).
     *
     * @var string
     */
    private $address;

    /**
     * The strict EmailValidator.
     *
     * @var EmailValidator
     */
    private $emailValidator;

    /**
     * Creates a new PathHeader with the given $name.
     *
     * @param string         $name
     * @param EmailValidator $emailValidator
     */
    public function __construct($name, EmailValidator $emailValidator)
    {
        $this->setFieldName($name);
        $this->emailValidator = $emailValidator;
    }

    /**
     * Get the type of Header that this instance represents.
     *
     * @see TYPE_TEXT, TYPE_PARAMETERIZED, TYPE_MAILBOX
     * @see TYPE_DATE, TYPE_ID, TYPE_PATH
     *
     * @return int
     */
    public function getFieldType()
    {
        return self::TYPE_PATH;
    }

    /**
     * Set the model for the field body.
     * This method takes a string for an address.
     *
     * @param string $model
     *
     * @throws Swift_RfcComplianceException
     */
    public function setFieldBodyModel($model)
    {
        $this->setAddress($model);
    }

    /**
     * Get the model for the field body.
     * This method returns a string email address.
     *
     * @return mixed
     */
    public function getFieldBodyModel()
    {
        return $this->getAddress();
    }

    /**
     * Set the Address which should appear in this Header.
     *
     * @param string $address
     *
     * @throws Swift_RfcComplianceException
     */
    public function setAddress($address)
    {
<<<<<<< HEAD
        if (is_null($address)) {
            $this->address = null;
=======
        if (null === $address) {
            $this->_address = null;
>>>>>>> d3da7e71
        } elseif ('' == $address) {
            $this->address = '';
        } else {
            $this->assertValidAddress($address);
            $this->address = $address;
        }
        $this->setCachedValue(null);
    }

    /**
     * Get the address which is used in this Header (if any).
     *
     * Null is returned if no address is set.
     *
     * @return string
     */
    public function getAddress()
    {
        return $this->address;
    }

    /**
     * Get the string value of the body in this Header.
     *
     * This is not necessarily RFC 2822 compliant since folding white space will
     * not be added at this stage (see {@link toString()} for that).
     *
     * @see toString()
     *
     * @return string
     */
    public function getFieldBody()
    {
        if (!$this->getCachedValue()) {
            if (isset($this->address)) {
                $this->setCachedValue('<'.$this->address.'>');
            }
        }

        return $this->getCachedValue();
    }

    /**
     * Throws an Exception if the address passed does not comply with RFC 2822.
     *
     * @param string $address
     *
     * @throws Swift_RfcComplianceException If address is invalid
     */
    private function assertValidAddress($address)
    {
        if (!$this->emailValidator->isValid($address, new RFCValidation())) {
            throw new Swift_RfcComplianceException(
                'Address set in PathHeader does not comply with addr-spec of RFC 2822.'
            );
        }
    }
}<|MERGE_RESOLUTION|>--- conflicted
+++ resolved
@@ -90,13 +90,8 @@
      */
     public function setAddress($address)
     {
-<<<<<<< HEAD
-        if (is_null($address)) {
+        if (null === $address) {
             $this->address = null;
-=======
-        if (null === $address) {
-            $this->_address = null;
->>>>>>> d3da7e71
         } elseif ('' == $address) {
             $this->address = '';
         } else {
