<?php

/*
 * This file is part of SwiftMailer.
 * (c) 2004-2009 Chris Corbyn
 *
 * For the full copyright and license information, please view the LICENSE
 * file that was distributed with this source code.
 */

/**
 * An abstract base MIME Header.
 *
 * @author     Chris Corbyn
 */
class Swift_Mime_Headers_ParameterizedHeader extends Swift_Mime_Headers_UnstructuredHeader implements Swift_Mime_ParameterizedHeader
{
    /**
     * RFC 2231's definition of a token.
     *
     * @var string
     */
    const TOKEN_REGEX = '(?:[\x21\x23-\x27\x2A\x2B\x2D\x2E\x30-\x39\x41-\x5A\x5E-\x7E]+)';

    /**
     * The Encoder used to encode the parameters.
     *
     * @var Swift_Encoder
     */
    private $paramEncoder;

    /**
     * The parameters as an associative array.
     *
     * @var string[]
     */
    private $params = array();

    /**
     * Creates a new ParameterizedHeader with $name.
     *
     * @param string                   $name
     * @param Swift_Mime_HeaderEncoder $encoder
     * @param Swift_Encoder            $paramEncoder, optional
     */
    public function __construct($name, Swift_Mime_HeaderEncoder $encoder, Swift_Encoder $paramEncoder = null)
    {
<<<<<<< HEAD
        parent::__construct($name, $encoder, $grammar);
        $this->paramEncoder = $paramEncoder;
=======
        parent::__construct($name, $encoder);
        $this->_paramEncoder = $paramEncoder;
>>>>>>> 6776d293
    }

    /**
     * Get the type of Header that this instance represents.
     *
     * @see TYPE_TEXT, TYPE_PARAMETERIZED, TYPE_MAILBOX
     * @see TYPE_DATE, TYPE_ID, TYPE_PATH
     *
     * @return int
     */
    public function getFieldType()
    {
        return self::TYPE_PARAMETERIZED;
    }

    /**
     * Set the character set used in this Header.
     *
     * @param string $charset
     */
    public function setCharset($charset)
    {
        parent::setCharset($charset);
        if (isset($this->paramEncoder)) {
            $this->paramEncoder->charsetChanged($charset);
        }
    }

    /**
     * Set the value of $parameter.
     *
     * @param string $parameter
     * @param string $value
     */
    public function setParameter($parameter, $value)
    {
        $this->setParameters(array_merge($this->getParameters(), array($parameter => $value)));
    }

    /**
     * Get the value of $parameter.
     *
     * @param string $parameter
     *
     * @return string
     */
    public function getParameter($parameter)
    {
        $params = $this->getParameters();

        return array_key_exists($parameter, $params)
            ? $params[$parameter]
            : null;
    }

    /**
     * Set an associative array of parameter names mapped to values.
     *
     * @param string[] $parameters
     */
    public function setParameters(array $parameters)
    {
        $this->clearCachedValueIf($this->params != $parameters);
        $this->params = $parameters;
    }

    /**
     * Returns an associative array of parameter names mapped to values.
     *
     * @return string[]
     */
    public function getParameters()
    {
        return $this->params;
    }

    /**
     * Get the value of this header prepared for rendering.
     *
     * @return string
     */
    public function getFieldBody() //TODO: Check caching here
    {
        $body = parent::getFieldBody();
        foreach ($this->params as $name => $value) {
            if (!is_null($value)) {
                // Add the parameter
                $body .= '; '.$this->createParameter($name, $value);
            }
        }

        return $body;
    }

    /**
     * Generate a list of all tokens in the final header.
     *
     * This doesn't need to be overridden in theory, but it is for implementation
     * reasons to prevent potential breakage of attributes.
     *
     * @param string $string The string to tokenize
     *
     * @return array An array of tokens as strings
     */
    protected function toTokens($string = null)
    {
        $tokens = parent::toTokens(parent::getFieldBody());

        // Try creating any parameters
        foreach ($this->params as $name => $value) {
            if (!is_null($value)) {
                // Add the semi-colon separator
                $tokens[count($tokens)-1] .= ';';
                $tokens = array_merge($tokens, $this->generateTokenLines(
                    ' '.$this->createParameter($name, $value)
                    ));
            }
        }

        return $tokens;
    }

    /**
     * Render a RFC 2047 compliant header parameter from the $name and $value.
     *
     * @param string $name
     * @param string $value
     *
     * @return string
     */
    private function createParameter($name, $value)
    {
        $origValue = $value;

        $encoded = false;
        // Allow room for parameter name, indices, "=" and DQUOTEs
        $maxValueLength = $this->getMaxLineLength() - strlen($name.'=*N"";') - 1;
        $firstLineOffset = 0;

        // If it's not already a valid parameter value...
        if (!preg_match('/^'.self::TOKEN_REGEX.'$/D', $value)) {
            // TODO: text, or something else??
            // ... and it's not ascii
            if (!preg_match('/^[\x00-\x08\x0B\x0C\x0E-\x7F]*$/D', $value)) {
                $encoded = true;
                // Allow space for the indices, charset and language
                $maxValueLength = $this->getMaxLineLength() - strlen($name.'*N*="";') - 1;
                $firstLineOffset = strlen(
                    $this->getCharset()."'".$this->getLanguage()."'"
                    );
            }
        }

        // Encode if we need to
        if ($encoded || strlen($value) > $maxValueLength) {
            if (isset($this->paramEncoder)) {
                $value = $this->paramEncoder->encodeString(
                    $origValue, $firstLineOffset, $maxValueLength, $this->getCharset()
                    );
            } else {
                // We have to go against RFC 2183/2231 in some areas for interoperability
                $value = $this->getTokenAsEncodedWord($origValue);
                $encoded = false;
            }
        }

        $valueLines = isset($this->paramEncoder) ? explode("\r\n", $value) : array($value);

        // Need to add indices
        if (count($valueLines) > 1) {
            $paramLines = array();
            foreach ($valueLines as $i => $line) {
                $paramLines[] = $name.'*'.$i.
                    $this->getEndOfParameterValue($line, true, $i == 0);
            }

            return implode(";\r\n ", $paramLines);
        } else {
            return $name.$this->getEndOfParameterValue(
                $valueLines[0], $encoded, true
                );
        }
    }

    /**
     * Returns the parameter value from the "=" and beyond.
     *
     * @param string  $value     to append
     * @param bool    $encoded
     * @param bool    $firstLine
     *
     * @return string
     */
    private function getEndOfParameterValue($value, $encoded = false, $firstLine = false)
    {
        if (!preg_match('/^'.self::TOKEN_REGEX.'$/D', $value)) {
            $value = '"'.$value.'"';
        }
        $prepend = '=';
        if ($encoded) {
            $prepend = '*=';
            if ($firstLine) {
                $prepend = '*='.$this->getCharset()."'".$this->getLanguage().
                    "'";
            }
        }

        return $prepend.$value;
    }
}<|MERGE_RESOLUTION|>--- conflicted
+++ resolved
@@ -45,13 +45,8 @@
      */
     public function __construct($name, Swift_Mime_HeaderEncoder $encoder, Swift_Encoder $paramEncoder = null)
     {
-<<<<<<< HEAD
-        parent::__construct($name, $encoder, $grammar);
+        parent::__construct($name, $encoder);
         $this->paramEncoder = $paramEncoder;
-=======
-        parent::__construct($name, $encoder);
-        $this->_paramEncoder = $paramEncoder;
->>>>>>> 6776d293
     }
 
     /**
