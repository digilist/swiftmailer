--- conflicted
+++ resolved
@@ -94,19 +94,13 @@
                 $bytes = $this->filter->filter($bytes);
             }
 
-<<<<<<< HEAD
             $enc = $this->encodeByteSequence($bytes, $size);
-            if ($currentLine && $lineLen + $size >= $thisLineLength) {
-                $is->write($prepend.$this->standardize($currentLine));
-=======
-            $enc = $this->_encodeByteSequence($bytes, $size);
 
             $i = strpos($enc, '=0D=0A');
             $newLineLength = $lineLen + ($i === false ? $size : $i);
 
             if ($currentLine && $newLineLength >= $thisLineLength) {
-                $is->write($prepend.$this->_standardize($currentLine));
->>>>>>> 0a6e9031
+                $is->write($prepend.$this->standardize($currentLine));
                 $currentLine = '';
                 $prepend = "=\r\n";
                 $thisLineLength = $maxLineLength;
