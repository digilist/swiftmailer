--- conflicted
+++ resolved
@@ -344,22 +344,13 @@
     {
         $lowerA = strtolower($a);
         $lowerB = strtolower($b);
-<<<<<<< HEAD
-        $aPos = array_key_exists($lowerA, $this->order)
-            ? $this->order[$lowerA]
-            : -1;
-        $bPos = array_key_exists($lowerB, $this->order)
-            ? $this->order[$lowerB]
-            : -1;
-=======
-        $aPos = array_key_exists($lowerA, $this->_order) ? $this->_order[$lowerA] : -1;
-        $bPos = array_key_exists($lowerB, $this->_order) ? $this->_order[$lowerB] : -1;
+        $aPos = array_key_exists($lowerA, $this->order) ? $this->order[$lowerA] : -1;
+        $bPos = array_key_exists($lowerB, $this->order) ? $this->order[$lowerB] : -1;
 
         if (-1 === $aPos && -1 === $bPos) {
             // just be sure to be determinist here
             return $a > $b ? -1 : 1;
         }
->>>>>>> 18f52d08
 
         if ($aPos == -1) {
             return 1;
