--- conflicted
+++ resolved
@@ -68,15 +68,8 @@
      */
     public function setDisposition($disposition)
     {
-<<<<<<< HEAD
         if (!$this->setHeaderFieldModel('Content-Disposition', $disposition)) {
-            $this->getHeaders()->addParameterizedHeader(
-                'Content-Disposition', $disposition
-                );
-=======
-        if (!$this->_setHeaderFieldModel('Content-Disposition', $disposition)) {
             $this->getHeaders()->addParameterizedHeader('Content-Disposition', $disposition);
->>>>>>> 18f52d08
         }
 
         return $this;
