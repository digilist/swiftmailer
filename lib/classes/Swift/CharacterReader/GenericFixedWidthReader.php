<?php

/*
 * This file is part of SwiftMailer.
 * (c) 2004-2009 Chris Corbyn
 *
 * For the full copyright and license information, please view the LICENSE
 * file that was distributed with this source code.
 */

/**
 * Provides fixed-width byte sizes for reading fixed-width character sets.
 *
 * @author     Chris Corbyn
 * @author     Xavier De Cock <xdecock@gmail.com>
 */
class Swift_CharacterReader_GenericFixedWidthReader implements Swift_CharacterReader
{
    /**
     * The number of bytes in a single character.
     *
     * @var int
     */
    private $width;

    /**
     * Creates a new GenericFixedWidthReader using $width bytes per character.
     *
     * @param int $width
     */
    public function __construct($width)
    {
        $this->width = $width;
    }

    /**
     * Returns the complete character map.
     *
     * @param string $string
     * @param int    $startOffset
     * @param array  $currentMap
     * @param mixed  $ignoredChars
     *
     * @return int
     */
    public function getCharPositions($string, $startOffset, &$currentMap, &$ignoredChars)
    {
        $strlen = strlen($string);
        // % and / are CPU intensive, so, maybe find a better way
<<<<<<< HEAD
        $ignored = $strlen % $this->width;
        $ignoredChars = substr($string, -$ignored);
        $currentMap = $this->width;
=======
        $ignored = $strlen % $this->_width;
        $ignoredChars = $ignored ? substr($string, -$ignored) : '';
        $currentMap = $this->_width;
>>>>>>> 1460e98b

        return ($strlen - $ignored) / $this->width;
    }

    /**
     * Returns the mapType.
     *
     * @return int
     */
    public function getMapType()
    {
        return self::MAP_TYPE_FIXED_LEN;
    }

    /**
     * Returns an integer which specifies how many more bytes to read.
     *
     * A positive integer indicates the number of more bytes to fetch before invoking
     * this method again.
     *
     * A value of zero means this is already a valid character.
     * A value of -1 means this cannot possibly be a valid character.
     *
     * @param string $bytes
     * @param int    $size
     *
     * @return int
     */
    public function validateByteSequence($bytes, $size)
    {
        $needed = $this->width - $size;

        return $needed > -1 ? $needed : -1;
    }

    /**
     * Returns the number of bytes which should be read to start each character.
     *
     * @return int
     */
    public function getInitialByteSize()
    {
        return $this->width;
    }
}<|MERGE_RESOLUTION|>--- conflicted
+++ resolved
@@ -47,15 +47,9 @@
     {
         $strlen = strlen($string);
         // % and / are CPU intensive, so, maybe find a better way
-<<<<<<< HEAD
         $ignored = $strlen % $this->width;
-        $ignoredChars = substr($string, -$ignored);
+        $ignoredChars = $ignored ? substr($string, -$ignored) : '';
         $currentMap = $this->width;
-=======
-        $ignored = $strlen % $this->_width;
-        $ignoredChars = $ignored ? substr($string, -$ignored) : '';
-        $currentMap = $this->_width;
->>>>>>> 1460e98b
 
         return ($strlen - $ignored) / $this->width;
     }
