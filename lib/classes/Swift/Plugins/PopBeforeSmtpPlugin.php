<?php

/*
 * This file is part of SwiftMailer.
 * (c) 2004-2009 Chris Corbyn
 *
 * For the full copyright and license information, please view the LICENSE
 * file that was distributed with this source code.
 */

/**
 * Makes sure a connection to a POP3 host has been established prior to connecting to SMTP.
 *
 * @author     Chris Corbyn
 */
class Swift_Plugins_PopBeforeSmtpPlugin implements Swift_Events_TransportChangeListener, Swift_Plugins_Pop_Pop3Connection
{
    /** A delegate connection to use (mostly a test hook) */
    private $connection;

    /** Hostname of the POP3 server */
    private $host;

    /** Port number to connect on */
    private $port;

    /** Encryption type to use (if any) */
    private $crypto;

    /** Username to use (if any) */
    private $username;

    /** Password to use (if any) */
    private $password;

    /** Established connection via TCP socket */
    private $socket;

    /** Connect timeout in seconds */
    private $timeout = 10;

    /** SMTP Transport to bind to */
    private $transport;

    /**
     * Create a new PopBeforeSmtpPlugin for $host and $port.
     *
     * @param string $host
     * @param int    $port
     * @param string $crypto as "tls" or "ssl"
     */
    public function __construct($host, $port = 110, $crypto = null)
    {
<<<<<<< HEAD
        $this->host = $host;
        $this->port = $port;
        $this->crypto = $crypto;
=======
        $this->_host = $host;
        $this->_port = $port;
        $this->_crypto = $crypto;
    }

    /**
     * Create a new PopBeforeSmtpPlugin for $host and $port.
     *
     * @param string $host
     * @param int    $port
     * @param string $crypto as "tls" or "ssl"
     *
     * @return self
     */
    public static function newInstance($host, $port = 110, $crypto = null)
    {
        return new self($host, $port, $crypto);
>>>>>>> 85d85209
    }

    /**
     * Set a Pop3Connection to delegate to instead of connecting directly.
     *
     * @param Swift_Plugins_Pop_Pop3Connection $connection
     *
     * @return $this
     */
    public function setConnection(Swift_Plugins_Pop_Pop3Connection $connection)
    {
        $this->connection = $connection;

        return $this;
    }

    /**
     * Bind this plugin to a specific SMTP transport instance.
     *
     * @param Swift_Transport
     */
    public function bindSmtp(Swift_Transport $smtp)
    {
        $this->transport = $smtp;
    }

    /**
     * Set the connection timeout in seconds (default 10).
     *
     * @param int $timeout
     *
     * @return $this
     */
    public function setTimeout($timeout)
    {
        $this->timeout = (int) $timeout;

        return $this;
    }

    /**
     * Set the username to use when connecting (if needed).
     *
     * @param string $username
     *
     * @return $this
     */
    public function setUsername($username)
    {
        $this->username = $username;

        return $this;
    }

    /**
     * Set the password to use when connecting (if needed).
     *
     * @param string $password
     *
     * @return $this
     */
    public function setPassword($password)
    {
        $this->password = $password;

        return $this;
    }

    /**
     * Connect to the POP3 host and authenticate.
     *
     * @throws Swift_Plugins_Pop_Pop3Exception if connection fails
     */
    public function connect()
    {
        if (isset($this->connection)) {
            $this->connection->connect();
        } else {
            if (!isset($this->socket)) {
                if (!$socket = fsockopen(
                    $this->getHostString(), $this->port, $errno, $errstr, $this->timeout)) {
                    throw new Swift_Plugins_Pop_Pop3Exception(
                        sprintf('Failed to connect to POP3 host [%s]: %s', $this->host, $errstr)
                    );
                }
                $this->socket = $socket;

                if (false === $greeting = fgets($this->socket)) {
                    throw new Swift_Plugins_Pop_Pop3Exception(
                        sprintf('Failed to connect to POP3 host [%s]', trim($greeting))
                    );
                }

                $this->assertOk($greeting);

                if ($this->username) {
                    $this->command(sprintf("USER %s\r\n", $this->username));
                    $this->command(sprintf("PASS %s\r\n", $this->password));
                }
            }
        }
    }

    /**
     * Disconnect from the POP3 host.
     */
    public function disconnect()
    {
        if (isset($this->connection)) {
            $this->connection->disconnect();
        } else {
            $this->command("QUIT\r\n");
            if (!fclose($this->socket)) {
                throw new Swift_Plugins_Pop_Pop3Exception(
                    sprintf('POP3 host [%s] connection could not be stopped', $this->host)
                );
            }
            $this->socket = null;
        }
    }

    /**
     * Invoked just before a Transport is started.
     *
     * @param Swift_Events_TransportChangeEvent $evt
     */
    public function beforeTransportStarted(Swift_Events_TransportChangeEvent $evt)
    {
        if (isset($this->transport)) {
            if ($this->transport !== $evt->getTransport()) {
                return;
            }
        }

        $this->connect();
        $this->disconnect();
    }

    /**
     * Not used.
     */
    public function transportStarted(Swift_Events_TransportChangeEvent $evt)
    {
    }

    /**
     * Not used.
     */
    public function beforeTransportStopped(Swift_Events_TransportChangeEvent $evt)
    {
    }

    /**
     * Not used.
     */
    public function transportStopped(Swift_Events_TransportChangeEvent $evt)
    {
    }

    private function command($command)
    {
        if (!fwrite($this->socket, $command)) {
            throw new Swift_Plugins_Pop_Pop3Exception(
                sprintf('Failed to write command [%s] to POP3 host', trim($command))
            );
        }

        if (false === $response = fgets($this->socket)) {
            throw new Swift_Plugins_Pop_Pop3Exception(
                sprintf('Failed to read from POP3 host after command [%s]', trim($command))
            );
        }

        $this->assertOk($response);

        return $response;
    }

    private function assertOk($response)
    {
        if (substr($response, 0, 3) != '+OK') {
            throw new Swift_Plugins_Pop_Pop3Exception(
                sprintf('POP3 command failed [%s]', trim($response))
            );
        }
    }

    private function getHostString()
    {
        $host = $this->host;
        switch (strtolower($this->crypto)) {
            case 'ssl':
                $host = 'ssl://'.$host;
                break;

            case 'tls':
                $host = 'tls://'.$host;
                break;
        }

        return $host;
    }
}<|MERGE_RESOLUTION|>--- conflicted
+++ resolved
@@ -51,29 +51,9 @@
      */
     public function __construct($host, $port = 110, $crypto = null)
     {
-<<<<<<< HEAD
         $this->host = $host;
         $this->port = $port;
         $this->crypto = $crypto;
-=======
-        $this->_host = $host;
-        $this->_port = $port;
-        $this->_crypto = $crypto;
-    }
-
-    /**
-     * Create a new PopBeforeSmtpPlugin for $host and $port.
-     *
-     * @param string $host
-     * @param int    $port
-     * @param string $crypto as "tls" or "ssl"
-     *
-     * @return self
-     */
-    public static function newInstance($host, $port = 110, $crypto = null)
-    {
-        return new self($host, $port, $crypto);
->>>>>>> 85d85209
     }
 
     /**
