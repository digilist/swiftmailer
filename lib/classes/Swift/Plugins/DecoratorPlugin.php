<?php

/*
 * This file is part of SwiftMailer.
 * (c) 2004-2009 Chris Corbyn
 *
 * For the full copyright and license information, please view the LICENSE
 * file that was distributed with this source code.
 */

/**
 * Allows customization of Messages on-the-fly.
 *
 * @author Chris Corbyn
 * @author Fabien Potencier
 */
class Swift_Plugins_DecoratorPlugin implements Swift_Events_SendListener, Swift_Plugins_Decorator_Replacements
{
    /** The replacement map */
    private $replacements;

    /** The body as it was before replacements */
    private $originalBody;

    /** The original headers of the message, before replacements */
    private $originalHeaders = array();

    /** Bodies of children before they are replaced */
    private $originalChildBodies = array();

    /** The Message that was last replaced */
    private $lastMessage;

    /**
     * Create a new DecoratorPlugin with $replacements.
     *
     * The $replacements can either be an associative array, or an implementation
     * of {@link Swift_Plugins_Decorator_Replacements}.
     *
     * When using an array, it should be of the form:
     * <code>
     * $replacements = array(
     *  "address1@domain.tld" => array("{a}" => "b", "{c}" => "d"),
     *  "address2@domain.tld" => array("{a}" => "x", "{c}" => "y")
     * )
     * </code>
     *
     * When using an instance of {@link Swift_Plugins_Decorator_Replacements},
     * the object should return just the array of replacements for the address
     * given to {@link Swift_Plugins_Decorator_Replacements::getReplacementsFor()}.
     *
     * @param mixed $replacements Array or Swift_Plugins_Decorator_Replacements
     */
    public function __construct($replacements)
    {
        $this->setReplacements($replacements);
    }

    /**
     * Sets replacements.
     *
     * @param mixed $replacements Array or Swift_Plugins_Decorator_Replacements
     *
     * @see __construct()
     */
    public function setReplacements($replacements)
    {
        if (!($replacements instanceof Swift_Plugins_Decorator_Replacements)) {
            $this->replacements = (array) $replacements;
        } else {
            $this->replacements = $replacements;
        }
    }

    /**
     * Invoked immediately before the Message is sent.
     *
     * @param Swift_Events_SendEvent $evt
     */
    public function beforeSendPerformed(Swift_Events_SendEvent $evt)
    {
        $message = $evt->getMessage();
        $this->restoreMessage($message);
        $to = array_keys($message->getTo());
        $address = array_shift($to);
        if ($replacements = $this->getReplacementsFor($address)) {
            $body = $message->getBody();
            $search = array_keys($replacements);
            $replace = array_values($replacements);
            $bodyReplaced = str_replace(
                $search, $replace, $body
                );
            if ($body != $bodyReplaced) {
                $this->originalBody = $body;
                $message->setBody($bodyReplaced);
            }

            foreach ($message->getHeaders()->getAll() as $header) {
                $body = $header->getFieldBodyModel();
                $count = 0;
                if (is_array($body)) {
                    $bodyReplaced = array();
                    foreach ($body as $key => $value) {
                        $count1 = 0;
                        $count2 = 0;
                        $key = is_string($key) ? str_replace($search, $replace, $key, $count1) : $key;
                        $value = is_string($value) ? str_replace($search, $replace, $value, $count2) : $value;
                        $bodyReplaced[$key] = $value;

                        if (!$count && ($count1 || $count2)) {
                            $count = 1;
                        }
                    }
                } else {
                    $bodyReplaced = str_replace($search, $replace, $body, $count);
                }

                if ($count) {
                    $this->originalHeaders[$header->getFieldName()] = $body;
                    $header->setFieldBodyModel($bodyReplaced);
                }
            }

            $children = (array) $message->getChildren();
            foreach ($children as $child) {
                list($type) = sscanf($child->getContentType(), '%[^/]/%s');
                if ('text' == $type) {
                    $body = $child->getBody();
                    $bodyReplaced = str_replace(
                        $search, $replace, $body
                        );
                    if ($body != $bodyReplaced) {
                        $child->setBody($bodyReplaced);
                        $this->originalChildBodies[$child->getId()] = $body;
                    }
                }
            }
            $this->lastMessage = $message;
        }
    }

    /**
     * Find a map of replacements for the address.
     *
     * If this plugin was provided with a delegate instance of
     * {@link Swift_Plugins_Decorator_Replacements} then the call will be
     * delegated to it.  Otherwise, it will attempt to find the replacements
     * from the array provided in the constructor.
     *
     * If no replacements can be found, an empty value (NULL) is returned.
     *
     * @param string $address
     *
     * @return array
     */
    public function getReplacementsFor($address)
    {
<<<<<<< HEAD
        if ($this->replacements instanceof Swift_Plugins_Decorator_Replacements) {
            return $this->replacements->getReplacementsFor($address);
        } else {
            return isset($this->replacements[$address])
                ? $this->replacements[$address]
                : null
                ;
=======
        if ($this->_replacements instanceof Swift_Plugins_Decorator_Replacements) {
            return $this->_replacements->getReplacementsFor($address);
>>>>>>> f66e8655
        }

        return isset($this->_replacements[$address])
            ? $this->_replacements[$address]
            : null
        ;
    }

    /**
     * Invoked immediately after the Message is sent.
     *
     * @param Swift_Events_SendEvent $evt
     */
    public function sendPerformed(Swift_Events_SendEvent $evt)
    {
        $this->restoreMessage($evt->getMessage());
    }

    /** Restore a changed message back to its original state */
    private function restoreMessage(Swift_Mime_Message $message)
    {
        if ($this->lastMessage === $message) {
            if (isset($this->originalBody)) {
                $message->setBody($this->originalBody);
                $this->originalBody = null;
            }
            if (!empty($this->originalHeaders)) {
                foreach ($message->getHeaders()->getAll() as $header) {
                    if (array_key_exists($header->getFieldName(), $this->originalHeaders)) {
                        $header->setFieldBodyModel($this->originalHeaders[$header->getFieldName()]);
                    }
                }
                $this->originalHeaders = array();
            }
            if (!empty($this->originalChildBodies)) {
                $children = (array) $message->getChildren();
                foreach ($children as $child) {
                    $id = $child->getId();
                    if (array_key_exists($id, $this->originalChildBodies)) {
                        $child->setBody($this->originalChildBodies[$id]);
                    }
                }
                $this->originalChildBodies = array();
            }
            $this->lastMessage = null;
        }
    }
}<|MERGE_RESOLUTION|>--- conflicted
+++ resolved
@@ -155,22 +155,12 @@
      */
     public function getReplacementsFor($address)
     {
-<<<<<<< HEAD
         if ($this->replacements instanceof Swift_Plugins_Decorator_Replacements) {
             return $this->replacements->getReplacementsFor($address);
-        } else {
-            return isset($this->replacements[$address])
-                ? $this->replacements[$address]
-                : null
-                ;
-=======
-        if ($this->_replacements instanceof Swift_Plugins_Decorator_Replacements) {
-            return $this->_replacements->getReplacementsFor($address);
->>>>>>> f66e8655
-        }
-
-        return isset($this->_replacements[$address])
-            ? $this->_replacements[$address]
+        }
+
+        return isset($this->replacements[$address])
+            ? $this->replacements[$address]
             : null
         ;
     }
