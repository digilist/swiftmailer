--- conflicted
+++ resolved
@@ -159,14 +159,7 @@
             return $this->replacements->getReplacementsFor($address);
         }
 
-<<<<<<< HEAD
-        return isset($this->replacements[$address])
-            ? $this->replacements[$address]
-            : null
-        ;
-=======
-        return isset($this->_replacements[$address]) ? $this->_replacements[$address] : null;
->>>>>>> 18f52d08
+        return isset($this->replacements[$address]) ? $this->replacements[$address] : null;
     }
 
     /**
