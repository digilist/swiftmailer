--- conflicted
+++ resolved
@@ -23,17 +23,4 @@
                 ->createDependenciesFor('transport.null')
         );
     }
-<<<<<<< HEAD
-=======
-
-    /**
-     * Create a new NullTransport instance.
-     *
-     * @return self
-     */
-    public static function newInstance()
-    {
-        return new self();
-    }
->>>>>>> 85d85209
 }