--- conflicted
+++ resolved
@@ -71,11 +71,7 @@
      */
     public function addPart($body, $contentType = null, $charset = null)
     {
-<<<<<<< HEAD
-        return $this->attach(new Swift_MimePart($body, $contentType, $charset));
-=======
-        return $this->attach(Swift_MimePart::newInstance($body, $contentType, $charset)->setEncoder($this->getEncoder()));
->>>>>>> cd4ffa87
+        return $this->attach((new Swift_MimePart($body, $contentType, $charset))->setEncoder($this->getEncoder()));
     }
 
     /**
