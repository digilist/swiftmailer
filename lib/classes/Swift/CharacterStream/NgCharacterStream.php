--- conflicted
+++ resolved
@@ -178,13 +178,6 @@
                 break;
 
             case Swift_CharacterReader::MAP_TYPE_INVALID:
-<<<<<<< HEAD
-                $end = $this->currentPos + $length;
-                $end = $end > $this->charCount
-                    ? $this->charCount
-                    : $end;
-=======
->>>>>>> f66e8655
                 $ret = '';
                 for (; $this->currentPos < $length; ++$this->currentPos) {
                     if (isset($this->map[$this->currentPos])) {
