<?php

/*
 * This file is part of SwiftMailer.
 * (c) 2004-2009 Chris Corbyn
 *
 * For the full copyright and license information, please view the LICENSE
 * file that was distributed with this source code.
 */

/**
 * DKIM Signer used to apply DKIM Signature to a message.
 *
 * @author     Xavier De Cock <xdecock@gmail.com>
 */
class Swift_Signers_DKIMSigner implements Swift_Signers_HeaderSigner
{
    /**
     * PrivateKey.
     *
     * @var string
     */
    protected $privateKey;

    /**
     * DomainName.
     *
     * @var string
     */
    protected $domainName;

    /**
     * Selector.
     *
     * @var string
     */
    protected $selector;

    /**
     * Hash algorithm used.
     *
     * @var string
     */
    protected $hashAlgorithm = 'rsa-sha1';

    /**
     * Body canon method.
     *
     * @var string
     */
    protected $bodyCanon = 'simple';

    /**
     * Header canon method.
     *
     * @var string
     */
    protected $headerCanon = 'simple';

    /**
     * Headers not being signed.
     *
     * @var array
     */
<<<<<<< HEAD
    protected $ignoredHeaders = array();
=======
    protected $_ignoredHeaders = array('return-path' => true);
>>>>>>> f66e8655

    /**
     * Signer identity.
     *
     * @var string
     */
    protected $signerIdentity;

    /**
     * BodyLength.
     *
     * @var int
     */
    protected $bodyLen = 0;

    /**
     * Maximum signedLen.
     *
     * @var int
     */
    protected $maxLen = PHP_INT_MAX;

    /**
     * Embbed bodyLen in signature.
     *
     * @var bool
     */
    protected $showLen = false;

    /**
     * When the signature has been applied (true means time()), false means not embedded.
     *
     * @var mixed
     */
    protected $signatureTimestamp = true;

    /**
     * When will the signature expires false means not embedded, if sigTimestamp is auto
     * Expiration is relative, otherwhise it's absolute.
     *
     * @var int
     */
    protected $signatureExpiration = false;

    /**
     * Must we embed signed headers?
     *
     * @var bool
     */
    protected $debugHeaders = false;

    // work variables
    /**
     * Headers used to generate hash.
     *
     * @var array
     */
    protected $signedHeaders = array();

    /**
     * If debugHeaders is set store debugDatas here.
     *
     * @var string
     */
    private $debugHeadersData = '';

    /**
     * Stores the bodyHash.
     *
     * @var string
     */
    private $bodyHash = '';

    /**
     * Stores the signature header.
     *
     * @var Swift_Mime_Headers_ParameterizedHeader
     */
    protected $dkimHeader;

<<<<<<< HEAD
    /**
     * Hash Handler.
     *
     * @var hash_ressource
     */
    private $headerHashHandler;

    private $bodyHashHandler;
=======
    private $_bodyHashHandler;
>>>>>>> f66e8655

    private $headerHash;

    private $headerCanonData = '';

    private $bodyCanonEmptyCounter = 0;

    private $bodyCanonIgnoreStart = 2;

    private $bodyCanonSpace = false;

    private $bodyCanonLastChar = null;

    private $bodyCanonLine = '';

    private $bound = array();

    /**
     * Constructor.
     *
     * @param string $privateKey
     * @param string $domainName
     * @param string $selector
     */
    public function __construct($privateKey, $domainName, $selector)
    {
        $this->privateKey = $privateKey;
        $this->domainName = $domainName;
        $this->signerIdentity = '@'.$domainName;
        $this->selector = $selector;
    }

    /**
     * Reset the Signer.
     *
     * @see Swift_Signer::reset()
     */
    public function reset()
    {
<<<<<<< HEAD
        $this->headerHash = null;
        $this->signedHeaders = array();
        $this->headerHashHandler = null;
        $this->bodyHash = null;
        $this->bodyHashHandler = null;
        $this->bodyCanonIgnoreStart = 2;
        $this->bodyCanonEmptyCounter = 0;
        $this->bodyCanonLastChar = null;
        $this->bodyCanonSpace = false;
=======
        $this->_headerHash = null;
        $this->_signedHeaders = array();
        $this->_bodyHash = null;
        $this->_bodyHashHandler = null;
        $this->_bodyCanonIgnoreStart = 2;
        $this->_bodyCanonEmptyCounter = 0;
        $this->_bodyCanonLastChar = null;
        $this->_bodyCanonSpace = false;
>>>>>>> f66e8655
    }

    /**
     * Writes $bytes to the end of the stream.
     *
     * Writing may not happen immediately if the stream chooses to buffer.  If
     * you want to write these bytes with immediate effect, call {@link commit()}
     * after calling write().
     *
     * This method returns the sequence ID of the write (i.e. 1 for first, 2 for
     * second, etc etc).
     *
     * @param string $bytes
     *
     * @return int
     *
     * @throws Swift_IoException
     */
    public function write($bytes)
    {
        $this->canonicalizeBody($bytes);
        foreach ($this->bound as $is) {
            $is->write($bytes);
        }
    }

    /**
     * For any bytes that are currently buffered inside the stream, force them
     * off the buffer.
     *
     * @throws Swift_IoException
     */
    public function commit()
    {
        // Nothing to do
        return;
    }

    /**
     * Attach $is to this stream.
     * The stream acts as an observer, receiving all data that is written.
     * All {@link write()} and {@link flushBuffers()} operations will be mirrored.
     *
     * @param Swift_InputByteStream $is
     */
    public function bind(Swift_InputByteStream $is)
    {
        // Don't have to mirror anything
        $this->bound[] = $is;

        return;
    }

    /**
     * Remove an already bound stream.
     * If $is is not bound, no errors will be raised.
     * If the stream currently has any buffered data it will be written to $is
     * before unbinding occurs.
     *
     * @param Swift_InputByteStream $is
     */
    public function unbind(Swift_InputByteStream $is)
    {
        // Don't have to mirror anything
        foreach ($this->bound as $k => $stream) {
            if ($stream === $is) {
                unset($this->bound[$k]);

                return;
            }
        }

        return;
    }

    /**
     * Flush the contents of the stream (empty it) and set the internal pointer
     * to the beginning.
     *
     * @throws Swift_IoException
     */
    public function flushBuffers()
    {
        $this->reset();
    }

    /**
     * Set hash_algorithm, must be one of rsa-sha256 | rsa-sha1 defaults to rsa-sha256.
     *
     * @param string $hash
     *
     * @return Swift_Signers_DKIMSigner
     */
    public function setHashAlgorithm($hash)
    {
        // Unable to sign with rsa-sha256
        if ($hash == 'rsa-sha1') {
            $this->hashAlgorithm = 'rsa-sha1';
        } else {
            $this->hashAlgorithm = 'rsa-sha256';
        }

        return $this;
    }

    /**
     * Set the body canonicalization algorithm.
     *
     * @param string $canon
     *
     * @return Swift_Signers_DKIMSigner
     */
    public function setBodyCanon($canon)
    {
        if ($canon == 'relaxed') {
            $this->bodyCanon = 'relaxed';
        } else {
            $this->bodyCanon = 'simple';
        }

        return $this;
    }

    /**
     * Set the header canonicalization algorithm.
     *
     * @param string $canon
     *
     * @return Swift_Signers_DKIMSigner
     */
    public function setHeaderCanon($canon)
    {
        if ($canon == 'relaxed') {
            $this->headerCanon = 'relaxed';
        } else {
            $this->headerCanon = 'simple';
        }

        return $this;
    }

    /**
     * Set the signer identity.
     *
     * @param string $identity
     *
     * @return Swift_Signers_DKIMSigner
     */
    public function setSignerIdentity($identity)
    {
        $this->signerIdentity = $identity;

        return $this;
    }

    /**
     * Set the length of the body to sign.
     *
     * @param mixed $len (bool or int)
     *
     * @return Swift_Signers_DKIMSigner
     */
    public function setBodySignedLen($len)
    {
        if ($len === true) {
            $this->showLen = true;
            $this->maxLen = PHP_INT_MAX;
        } elseif ($len === false) {
            $this->showLen = false;
            $this->maxLen = PHP_INT_MAX;
        } else {
            $this->showLen = true;
            $this->maxLen = (int) $len;
        }

        return $this;
    }

    /**
     * Set the signature timestamp.
     *
     * @param int $time A timestamp
     *
     * @return Swift_Signers_DKIMSigner
     */
    public function setSignatureTimestamp($time)
    {
        $this->signatureTimestamp = $time;

        return $this;
    }

    /**
     * Set the signature expiration timestamp.
     *
     * @param int $time A timestamp
     *
     * @return Swift_Signers_DKIMSigner
     */
    public function setSignatureExpiration($time)
    {
        $this->signatureExpiration = $time;

        return $this;
    }

    /**
     * Enable / disable the DebugHeaders.
     *
     * @param bool $debug
     *
     * @return Swift_Signers_DKIMSigner
     */
    public function setDebugHeaders($debug)
    {
        $this->debugHeaders = (bool) $debug;

        return $this;
    }

    /**
     * Start Body.
     */
    public function startBody()
    {
        // Init
        switch ($this->hashAlgorithm) {
            case 'rsa-sha256' :
                $this->bodyHashHandler = hash_init('sha256');
                break;
            case 'rsa-sha1' :
                $this->bodyHashHandler = hash_init('sha1');
                break;
        }
        $this->bodyCanonLine = '';
    }

    /**
     * End Body.
     */
    public function endBody()
    {
        $this->endOfBody();
    }

    /**
     * Returns the list of Headers Tampered by this plugin.
     *
     * @return array
     */
    public function getAlteredHeaders()
    {
        if ($this->debugHeaders) {
            return array('DKIM-Signature', 'X-DebugHash');
        } else {
            return array('DKIM-Signature');
        }
    }

    /**
     * Adds an ignored Header.
     *
     * @param string $header_name
     *
     * @return Swift_Signers_DKIMSigner
     */
    public function ignoreHeader($header_name)
    {
        $this->ignoredHeaders[strtolower($header_name)] = true;

        return $this;
    }

    /**
     * Set the headers to sign.
     *
     * @param Swift_Mime_HeaderSet $headers
     *
     * @return Swift_Signers_DKIMSigner
     */
    public function setHeaders(Swift_Mime_HeaderSet $headers)
    {
        $this->headerCanonData = '';
        // Loop through Headers
        $listHeaders = $headers->listAll();
        foreach ($listHeaders as $hName) {
            // Check if we need to ignore Header
            if (!isset($this->ignoredHeaders[strtolower($hName)])) {
                if ($headers->has($hName)) {
                    $tmp = $headers->getAll($hName);
                    foreach ($tmp as $header) {
                        if ($header->getFieldBody() != '') {
                            $this->addHeader($header->toString());
                            $this->signedHeaders[] = $header->getFieldName();
                        }
                    }
                }
            }
        }

        return $this;
    }

    /**
     * Add the signature to the given Headers.
     *
     * @param Swift_Mime_HeaderSet $headers
     *
     * @return Swift_Signers_DKIMSigner
     */
    public function addSignature(Swift_Mime_HeaderSet $headers)
    {
        // Prepare the DKIM-Signature
        $params = array('v' => '1', 'a' => $this->hashAlgorithm, 'bh' => base64_encode($this->bodyHash), 'd' => $this->domainName, 'h' => implode(': ', $this->signedHeaders), 'i' => $this->signerIdentity, 's' => $this->selector);
        if ($this->bodyCanon != 'simple') {
            $params['c'] = $this->headerCanon.'/'.$this->bodyCanon;
        } elseif ($this->headerCanon != 'simple') {
            $params['c'] = $this->headerCanon;
        }
        if ($this->showLen) {
            $params['l'] = $this->bodyLen;
        }
        if ($this->signatureTimestamp === true) {
            $params['t'] = time();
            if ($this->signatureExpiration !== false) {
                $params['x'] = $params['t'] + $this->signatureExpiration;
            }
        } else {
            if ($this->signatureTimestamp !== false) {
                $params['t'] = $this->signatureTimestamp;
            }
            if ($this->signatureExpiration !== false) {
                $params['x'] = $this->signatureExpiration;
            }
        }
        if ($this->debugHeaders) {
            $params['z'] = implode('|', $this->debugHeadersData);
        }
        $string = '';
        foreach ($params as $k => $v) {
            $string .= $k.'='.$v.'; ';
        }
        $string = trim($string);
        $headers->addTextHeader('DKIM-Signature', $string);
        // Add the last DKIM-Signature
        $tmp = $headers->getAll('DKIM-Signature');
        $this->dkimHeader = end($tmp);
        $this->addHeader(trim($this->dkimHeader->toString())."\r\n b=", true);
        $this->endOfHeaders();
        if ($this->debugHeaders) {
            $headers->addTextHeader('X-DebugHash', base64_encode($this->headerHash));
        }
        $this->dkimHeader->setValue($string.' b='.trim(chunk_split(base64_encode($this->getEncryptedHash()), 73, ' ')));

        return $this;
    }

    /* Private helpers */

    protected function addHeader($header, $is_sig = false)
    {
        switch ($this->headerCanon) {
            case 'relaxed' :
                // Prepare Header and cascade
                $exploded = explode(':', $header, 2);
                $name = strtolower(trim($exploded[0]));
                $value = str_replace("\r\n", '', $exploded[1]);
                $value = preg_replace("/[ \t][ \t]+/", ' ', $value);
                $header = $name.':'.trim($value).($is_sig ? '' : "\r\n");
            case 'simple' :
                // Nothing to do
        }
        $this->addToHeaderHash($header);
    }

<<<<<<< HEAD
    protected function endOfHeaders()
    {
        //$this->headerHash=hash_final($this->headerHashHandler, true);
=======
    /**
     * @deprecated This method is currently useless in this class but it must be
     *             kept for BC reasons due to its "protected" scope. This method
     *             might be overriden by custom client code.
     */
    protected function _endOfHeaders()
    {
>>>>>>> f66e8655
    }

    protected function canonicalizeBody($string)
    {
        $len = strlen($string);
        $canon = '';
        $method = ($this->bodyCanon == 'relaxed');
        for ($i = 0; $i < $len; ++$i) {
            if ($this->bodyCanonIgnoreStart > 0) {
                --$this->bodyCanonIgnoreStart;
                continue;
            }
            switch ($string[$i]) {
                case "\r" :
                    $this->bodyCanonLastChar = "\r";
                    break;
                case "\n" :
                    if ($this->bodyCanonLastChar == "\r") {
                        if ($method) {
                            $this->bodyCanonSpace = false;
                        }
                        if ($this->bodyCanonLine == '') {
                            ++$this->bodyCanonEmptyCounter;
                        } else {
                            $this->bodyCanonLine = '';
                            $canon .= "\r\n";
                        }
                    } else {
                        // Wooops Error
                        // todo handle it but should never happen
                    }
                    break;
                case ' ' :
                case "\t" :
                    if ($method) {
                        $this->bodyCanonSpace = true;
                        break;
                    }
                default :
                    if ($this->bodyCanonEmptyCounter > 0) {
                        $canon .= str_repeat("\r\n", $this->bodyCanonEmptyCounter);
                        $this->bodyCanonEmptyCounter = 0;
                    }
                    if ($this->bodyCanonSpace) {
                        $this->bodyCanonLine .= ' ';
                        $canon .= ' ';
                        $this->bodyCanonSpace = false;
                    }
                    $this->bodyCanonLine .= $string[$i];
                    $canon .= $string[$i];
            }
        }
        $this->addToBodyHash($canon);
    }

    protected function endOfBody()
    {
        // Add trailing Line return if last line is non empty
        if (strlen($this->bodyCanonLine) > 0) {
            $this->addToBodyHash("\r\n");
        }
        $this->bodyHash = hash_final($this->bodyHashHandler, true);
    }

    private function addToBodyHash($string)
    {
        $len = strlen($string);
        if ($len > ($new_len = ($this->maxLen - $this->bodyLen))) {
            $string = substr($string, 0, $new_len);
            $len = $new_len;
        }
        hash_update($this->bodyHashHandler, $string);
        $this->bodyLen += $len;
    }

    private function addToHeaderHash($header)
    {
        if ($this->debugHeaders) {
            $this->debugHeadersData[] = trim($header);
        }
        $this->headerCanonData .= $header;
    }

    /**
     * @throws Swift_SwiftException
     *
     * @return string
     */
    private function getEncryptedHash()
    {
        $signature = '';
        switch ($this->hashAlgorithm) {
            case 'rsa-sha1':
                $algorithm = OPENSSL_ALGO_SHA1;
                break;
            case 'rsa-sha256':
                $algorithm = OPENSSL_ALGO_SHA256;
                break;
        }
        $pkeyId = openssl_get_privatekey($this->privateKey);
        if (!$pkeyId) {
            throw new Swift_SwiftException('Unable to load DKIM Private Key ['.openssl_error_string().']');
        }
        if (openssl_sign($this->headerCanonData, $signature, $pkeyId, $algorithm)) {
            return $signature;
        }
        throw new Swift_SwiftException('Unable to sign DKIM Hash ['.openssl_error_string().']');
    }
}<|MERGE_RESOLUTION|>--- conflicted
+++ resolved
@@ -62,11 +62,7 @@
      *
      * @var array
      */
-<<<<<<< HEAD
-    protected $ignoredHeaders = array();
-=======
-    protected $_ignoredHeaders = array('return-path' => true);
->>>>>>> f66e8655
+    protected $ignoredHeaders = array('return-path' => true);
 
     /**
      * Signer identity.
@@ -147,18 +143,7 @@
      */
     protected $dkimHeader;
 
-<<<<<<< HEAD
-    /**
-     * Hash Handler.
-     *
-     * @var hash_ressource
-     */
-    private $headerHashHandler;
-
     private $bodyHashHandler;
-=======
-    private $_bodyHashHandler;
->>>>>>> f66e8655
 
     private $headerHash;
 
@@ -198,26 +183,14 @@
      */
     public function reset()
     {
-<<<<<<< HEAD
         $this->headerHash = null;
         $this->signedHeaders = array();
-        $this->headerHashHandler = null;
         $this->bodyHash = null;
         $this->bodyHashHandler = null;
         $this->bodyCanonIgnoreStart = 2;
         $this->bodyCanonEmptyCounter = 0;
         $this->bodyCanonLastChar = null;
         $this->bodyCanonSpace = false;
-=======
-        $this->_headerHash = null;
-        $this->_signedHeaders = array();
-        $this->_bodyHash = null;
-        $this->_bodyHashHandler = null;
-        $this->_bodyCanonIgnoreStart = 2;
-        $this->_bodyCanonEmptyCounter = 0;
-        $this->_bodyCanonLastChar = null;
-        $this->_bodyCanonSpace = false;
->>>>>>> f66e8655
     }
 
     /**
@@ -566,7 +539,6 @@
         $tmp = $headers->getAll('DKIM-Signature');
         $this->dkimHeader = end($tmp);
         $this->addHeader(trim($this->dkimHeader->toString())."\r\n b=", true);
-        $this->endOfHeaders();
         if ($this->debugHeaders) {
             $headers->addTextHeader('X-DebugHash', base64_encode($this->headerHash));
         }
@@ -591,21 +563,6 @@
                 // Nothing to do
         }
         $this->addToHeaderHash($header);
-    }
-
-<<<<<<< HEAD
-    protected function endOfHeaders()
-    {
-        //$this->headerHash=hash_final($this->headerHashHandler, true);
-=======
-    /**
-     * @deprecated This method is currently useless in this class but it must be
-     *             kept for BC reasons due to its "protected" scope. This method
-     *             might be overriden by custom client code.
-     */
-    protected function _endOfHeaders()
-    {
->>>>>>> f66e8655
     }
 
     protected function canonicalizeBody($string)
