<?php

/*
 * This file is part of SwiftMailer.
 * (c) 2004-2009 Chris Corbyn
 *
 * For the full copyright and license information, please view the LICENSE
 * file that was distributed with this source code.
 */

/**
 * DKIM Signer used to apply DKIM Signature to a message
 * Takes advantage of pecl extension.
 *
 * @author     Xavier De Cock <xdecock@gmail.com>
 */
class Swift_Signers_OpenDKIMSigner extends Swift_Signers_DKIMSigner
{
    private $peclLoaded = false;

    private $dkimHandler = null;

    private $dropFirstLF = true;

    const CANON_RELAXED = 1;
    const CANON_SIMPLE = 2;
    const SIG_RSA_SHA1 = 3;
    const SIG_RSA_SHA256 = 4;

    public function __construct($privateKey, $domainName, $selector)
    {
        if (!extension_loaded('opendkim')) {
            throw new Swift_SwiftException('php-opendkim extension not found');
        }

        $this->peclLoaded = true;

        parent::__construct($privateKey, $domainName, $selector);
    }

    public function addSignature(Swift_Mime_HeaderSet $headers)
    {
        $header = new Swift_Mime_Headers_OpenDKIMHeader('DKIM-Signature');
        $headerVal = $this->dkimHandler->getSignatureHeader();
        if (!$headerVal) {
            throw new Swift_SwiftException('OpenDKIM Error: '.$this->dkimHandler->getError());
        }
        $header->setValue($headerVal);
        $headers->set($header);

        return $this;
    }

    public function setHeaders(Swift_Mime_HeaderSet $headers)
    {
        $bodyLen = $this->bodyLen;
        if (is_bool($bodyLen)) {
            $bodyLen = -1;
        }
<<<<<<< HEAD
        $hash = ($this->hashAlgorithm == 'rsa-sha1') ? OpenDKIMSign::ALG_RSASHA1 : OpenDKIMSign::ALG_RSASHA256;
        $bodyCanon = ($this->bodyCanon == 'simple') ? OpenDKIMSign::CANON_SIMPLE : OpenDKIMSign::CANON_RELAXED;
        $headerCanon = ($this->headerCanon == 'simple') ? OpenDKIMSign::CANON_SIMPLE : OpenDKIMSign::CANON_RELAXED;
        $this->dkimHandler = new OpenDKIMSign($this->privateKey, $this->selector, $this->domainName, $headerCanon, $bodyCanon, $hash, $bodyLen);
=======
        $hash = $this->_hashAlgorithm == 'rsa-sha1' ? OpenDKIMSign::ALG_RSASHA1 : OpenDKIMSign::ALG_RSASHA256;
        $bodyCanon = $this->_bodyCanon == 'simple' ? OpenDKIMSign::CANON_SIMPLE : OpenDKIMSign::CANON_RELAXED;
        $headerCanon = $this->_headerCanon == 'simple' ? OpenDKIMSign::CANON_SIMPLE : OpenDKIMSign::CANON_RELAXED;
        $this->_dkimHandler = new OpenDKIMSign($this->_privateKey, $this->_selector, $this->_domainName, $headerCanon, $bodyCanon, $hash, $bodyLen);
>>>>>>> 18f52d08
        // Hardcode signature Margin for now
        $this->dkimHandler->setMargin(78);

        if (!is_numeric($this->signatureTimestamp)) {
            OpenDKIM::setOption(OpenDKIM::OPTS_FIXEDTIME, time());
        } else {
            if (!OpenDKIM::setOption(OpenDKIM::OPTS_FIXEDTIME, $this->signatureTimestamp)) {
                throw new Swift_SwiftException('Unable to force signature timestamp ['.openssl_error_string().']');
            }
        }
        if (isset($this->signerIdentity)) {
            $this->dkimHandler->setSigner($this->signerIdentity);
        }
        $listHeaders = $headers->listAll();
        foreach ($listHeaders as $hName) {
            // Check if we need to ignore Header
            if (!isset($this->ignoredHeaders[strtolower($hName)])) {
                $tmp = $headers->getAll($hName);
                if ($headers->has($hName)) {
                    foreach ($tmp as $header) {
                        if ($header->getFieldBody() != '') {
                            $htosign = $header->toString();
                            $this->dkimHandler->header($htosign);
                            $this->signedHeaders[] = $header->getFieldName();
                        }
                    }
                }
            }
        }

        return $this;
    }

    public function startBody()
    {
        if (!$this->peclLoaded) {
            return parent::startBody();
        }
        $this->dropFirstLF = true;
        $this->dkimHandler->eoh();

        return $this;
    }

    public function endBody()
    {
        if (!$this->peclLoaded) {
            return parent::endBody();
        }
        $this->dkimHandler->eom();

        return $this;
    }

    public function reset()
    {
        $this->dkimHandler = null;
        parent::reset();

        return $this;
    }

    /**
     * Set the signature timestamp.
     *
     * @param int $time
     *
     * @return Swift_Signers_DKIMSigner
     */
    public function setSignatureTimestamp($time)
    {
        $this->signatureTimestamp = $time;

        return $this;
    }

    /**
     * Set the signature expiration timestamp.
     *
     * @param int $time
     *
     * @return Swift_Signers_DKIMSigner
     */
    public function setSignatureExpiration($time)
    {
        $this->signatureExpiration = $time;

        return $this;
    }

    /**
     * Enable / disable the DebugHeaders.
     *
     * @param bool $debug
     *
     * @return Swift_Signers_DKIMSigner
     */
    public function setDebugHeaders($debug)
    {
        $this->debugHeaders = (bool) $debug;

        return $this;
    }

    // Protected

    protected function canonicalizeBody($string)
    {
        if (!$this->peclLoaded) {
            return parent::canonicalizeBody($string);
        }
        if (false && $this->dropFirstLF === true) {
            if ($string[0] == "\r" && $string[1] == "\n") {
                $string = substr($string, 2);
            }
        }
        $this->dropFirstLF = false;
        if (strlen($string)) {
            $this->dkimHandler->body($string);
        }
    }
}<|MERGE_RESOLUTION|>--- conflicted
+++ resolved
@@ -57,17 +57,10 @@
         if (is_bool($bodyLen)) {
             $bodyLen = -1;
         }
-<<<<<<< HEAD
-        $hash = ($this->hashAlgorithm == 'rsa-sha1') ? OpenDKIMSign::ALG_RSASHA1 : OpenDKIMSign::ALG_RSASHA256;
-        $bodyCanon = ($this->bodyCanon == 'simple') ? OpenDKIMSign::CANON_SIMPLE : OpenDKIMSign::CANON_RELAXED;
-        $headerCanon = ($this->headerCanon == 'simple') ? OpenDKIMSign::CANON_SIMPLE : OpenDKIMSign::CANON_RELAXED;
+        $hash = $this->hashAlgorithm == 'rsa-sha1' ? OpenDKIMSign::ALG_RSASHA1 : OpenDKIMSign::ALG_RSASHA256;
+        $bodyCanon = $this->bodyCanon == 'simple' ? OpenDKIMSign::CANON_SIMPLE : OpenDKIMSign::CANON_RELAXED;
+        $headerCanon = $this->headerCanon == 'simple' ? OpenDKIMSign::CANON_SIMPLE : OpenDKIMSign::CANON_RELAXED;
         $this->dkimHandler = new OpenDKIMSign($this->privateKey, $this->selector, $this->domainName, $headerCanon, $bodyCanon, $hash, $bodyLen);
-=======
-        $hash = $this->_hashAlgorithm == 'rsa-sha1' ? OpenDKIMSign::ALG_RSASHA1 : OpenDKIMSign::ALG_RSASHA256;
-        $bodyCanon = $this->_bodyCanon == 'simple' ? OpenDKIMSign::CANON_SIMPLE : OpenDKIMSign::CANON_RELAXED;
-        $headerCanon = $this->_headerCanon == 'simple' ? OpenDKIMSign::CANON_SIMPLE : OpenDKIMSign::CANON_RELAXED;
-        $this->_dkimHandler = new OpenDKIMSign($this->_privateKey, $this->_selector, $this->_domainName, $headerCanon, $bodyCanon, $hash, $bodyLen);
->>>>>>> 18f52d08
         // Hardcode signature Margin for now
         $this->dkimHandler->setMargin(78);
 
