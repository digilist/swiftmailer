<?php

/*
 * This file is part of SwiftMailer.
 * (c) 2004-2009 Chris Corbyn
 *
 * For the full copyright and license information, please view the LICENSE
 * file that was distributed with this source code.
 */

/**
 * DomainKey Signer used to apply DomainKeys Signature to a message.
 *
 * @author     Xavier De Cock <xdecock@gmail.com>
 */
class Swift_Signers_DomainKeySigner implements Swift_Signers_HeaderSigner
{
    /**
     * PrivateKey.
     *
     * @var string
     */
    protected $privateKey;

    /**
     * DomainName.
     *
     * @var string
     */
    protected $domainName;

    /**
     * Selector.
     *
     * @var string
     */
    protected $selector;

    /**
     * Hash algorithm used.
     *
     * @var string
     */
    protected $hashAlgorithm = 'rsa-sha1';

    /**
     * Canonisation method.
     *
     * @var string
     */
    protected $canon = 'simple';

    /**
     * Headers not being signed.
     *
     * @var array
     */
    protected $ignoredHeaders = array();

    /**
     * Signer identity.
     *
     * @var string
     */
    protected $signerIdentity;

    /**
     * Must we embed signed headers?
     *
     * @var bool
     */
    protected $debugHeaders = false;

    // work variables
    /**
     * Headers used to generate hash.
     *
     * @var array
     */
    private $signedHeaders = array();

    /**
     * Stores the signature header.
     *
     * @var Swift_Mime_Headers_ParameterizedHeader
     */
    protected $domainKeyHeader;

    /**
     * Hash Handler.
     *
     * @var resource|null
     */
    private $hashHandler;

    private $hash;

    private $canonData = '';

    private $bodyCanonEmptyCounter = 0;

    private $bodyCanonIgnoreStart = 2;

    private $bodyCanonSpace = false;

    private $bodyCanonLastChar = null;

    private $bodyCanonLine = '';

    private $bound = array();

    /**
     * Constructor.
     *
     * @param string $privateKey
     * @param string $domainName
     * @param string $selector
     */
    public function __construct($privateKey, $domainName, $selector)
    {
<<<<<<< HEAD
        $this->privateKey = $privateKey;
        $this->domainName = $domainName;
        $this->signerIdentity = '@'.$domainName;
        $this->selector = $selector;
=======
        $this->_privateKey = $privateKey;
        $this->_domainName = $domainName;
        $this->_signerIdentity = '@'.$domainName;
        $this->_selector = $selector;
    }

    /**
     * Instanciate DomainKeySigner.
     *
     * @param string $privateKey
     * @param string $domainName
     * @param string $selector
     *
     * @return self
     */
    public static function newInstance($privateKey, $domainName, $selector)
    {
        return new static($privateKey, $domainName, $selector);
>>>>>>> 85d85209
    }

    /**
     * Resets internal states.
     *
     * @return $this
     */
    public function reset()
    {
        $this->hash = null;
        $this->hashHandler = null;
        $this->bodyCanonIgnoreStart = 2;
        $this->bodyCanonEmptyCounter = 0;
        $this->bodyCanonLastChar = null;
        $this->bodyCanonSpace = false;

        return $this;
    }

    /**
     * Writes $bytes to the end of the stream.
     *
     * Writing may not happen immediately if the stream chooses to buffer.  If
     * you want to write these bytes with immediate effect, call {@link commit()}
     * after calling write().
     *
     * This method returns the sequence ID of the write (i.e. 1 for first, 2 for
     * second, etc etc).
     *
     * @param string $bytes
     *
     * @return int
     *
     * @throws Swift_IoException
     *
<<<<<<< HEAD
     * @return Swift_Signers_DomainKeySigner
=======
     * @return $this
>>>>>>> 85d85209
     */
    public function write($bytes)
    {
        $this->canonicalizeBody($bytes);
        foreach ($this->bound as $is) {
            $is->write($bytes);
        }

        return $this;
    }

    /**
     * For any bytes that are currently buffered inside the stream, force them
     * off the buffer.
     *
     * @throws Swift_IoException
     *
     * @return $this
     */
    public function commit()
    {
        // Nothing to do
        return $this;
    }

    /**
     * Attach $is to this stream.
     * The stream acts as an observer, receiving all data that is written.
     * All {@link write()} and {@link flushBuffers()} operations will be mirrored.
     *
     * @param Swift_InputByteStream $is
     *
     * @return $this
     */
    public function bind(Swift_InputByteStream $is)
    {
        // Don't have to mirror anything
        $this->bound[] = $is;

        return $this;
    }

    /**
     * Remove an already bound stream.
     * If $is is not bound, no errors will be raised.
     * If the stream currently has any buffered data it will be written to $is
     * before unbinding occurs.
     *
     * @param Swift_InputByteStream $is
     *
     * @return $this
     */
    public function unbind(Swift_InputByteStream $is)
    {
        // Don't have to mirror anything
        foreach ($this->bound as $k => $stream) {
            if ($stream === $is) {
                unset($this->bound[$k]);

                break;
            }
        }

        return $this;
    }

    /**
     * Flush the contents of the stream (empty it) and set the internal pointer
     * to the beginning.
     *
     * @throws Swift_IoException
     *
     * @return $this
     */
    public function flushBuffers()
    {
        $this->reset();

        return $this;
    }

    /**
     * Set hash_algorithm, must be one of rsa-sha256 | rsa-sha1 defaults to rsa-sha256.
     *
     * @param string $hash
     *
     * @return $this
     */
    public function setHashAlgorithm($hash)
    {
        $this->hashAlgorithm = 'rsa-sha1';

        return $this;
    }

    /**
     * Set the canonicalization algorithm.
     *
     * @param string $canon simple | nofws defaults to simple
     *
     * @return $this
     */
    public function setCanon($canon)
    {
        if ($canon == 'nofws') {
            $this->canon = 'nofws';
        } else {
            $this->canon = 'simple';
        }

        return $this;
    }

    /**
     * Set the signer identity.
     *
     * @param string $identity
     *
     * @return $this
     */
    public function setSignerIdentity($identity)
    {
        $this->signerIdentity = $identity;

        return $this;
    }

    /**
     * Enable / disable the DebugHeaders.
     *
     * @param bool $debug
     *
     * @return $this
     */
    public function setDebugHeaders($debug)
    {
        $this->debugHeaders = (bool) $debug;

        return $this;
    }

    /**
     * Start Body.
     */
    public function startBody()
    {
    }

    /**
     * End Body.
     */
    public function endBody()
    {
        $this->endOfBody();
    }

    /**
     * Returns the list of Headers Tampered by this plugin.
     *
     * @return array
     */
    public function getAlteredHeaders()
    {
        if ($this->debugHeaders) {
            return array('DomainKey-Signature', 'X-DebugHash');
        }

        return array('DomainKey-Signature');
    }

    /**
     * Adds an ignored Header.
     *
     * @param string $header_name
     *
     * @return $this
     */
    public function ignoreHeader($header_name)
    {
        $this->ignoredHeaders[strtolower($header_name)] = true;

        return $this;
    }

    /**
     * Set the headers to sign.
     *
     * @param Swift_Mime_HeaderSet $headers
     *
     * @return $this
     */
    public function setHeaders(Swift_Mime_HeaderSet $headers)
    {
        $this->startHash();
        $this->canonData = '';
        // Loop through Headers
        $listHeaders = $headers->listAll();
        foreach ($listHeaders as $hName) {
            // Check if we need to ignore Header
            if (!isset($this->ignoredHeaders[strtolower($hName)])) {
                if ($headers->has($hName)) {
                    $tmp = $headers->getAll($hName);
                    foreach ($tmp as $header) {
                        if ($header->getFieldBody() != '') {
                            $this->addHeader($header->toString());
                            $this->signedHeaders[] = $header->getFieldName();
                        }
                    }
                }
            }
        }
        $this->endOfHeaders();

        return $this;
    }

    /**
     * Add the signature to the given Headers.
     *
     * @param Swift_Mime_HeaderSet $headers
     *
     * @return $this
     */
    public function addSignature(Swift_Mime_HeaderSet $headers)
    {
        // Prepare the DomainKey-Signature Header
        $params = array('a' => $this->hashAlgorithm, 'b' => chunk_split(base64_encode($this->getEncryptedHash()), 73, ' '), 'c' => $this->canon, 'd' => $this->domainName, 'h' => implode(': ', $this->signedHeaders), 'q' => 'dns', 's' => $this->selector);
        $string = '';
        foreach ($params as $k => $v) {
            $string .= $k.'='.$v.'; ';
        }
        $string = trim($string);
        $headers->addTextHeader('DomainKey-Signature', $string);

        return $this;
    }

    /* Private helpers */

    protected function addHeader($header)
    {
        switch ($this->canon) {
            case 'nofws':
                // Prepare Header and cascade
                $exploded = explode(':', $header, 2);
                $name = strtolower(trim($exploded[0]));
                $value = str_replace("\r\n", '', $exploded[1]);
                $value = preg_replace("/[ \t][ \t]+/", ' ', $value);
                $header = $name.':'.trim($value)."\r\n";
            case 'simple':
                // Nothing to do
        }
        $this->addToHash($header);
    }

    protected function endOfHeaders()
    {
        $this->bodyCanonEmptyCounter = 1;
    }

    protected function canonicalizeBody($string)
    {
        $len = strlen($string);
        $canon = '';
        $nofws = ($this->canon == 'nofws');
        for ($i = 0; $i < $len; ++$i) {
            if ($this->bodyCanonIgnoreStart > 0) {
                --$this->bodyCanonIgnoreStart;
                continue;
            }
            switch ($string[$i]) {
                case "\r":
                    $this->bodyCanonLastChar = "\r";
                    break;
                case "\n":
                    if ($this->bodyCanonLastChar == "\r") {
                        if ($nofws) {
                            $this->bodyCanonSpace = false;
                        }
                        if ($this->bodyCanonLine == '') {
                            ++$this->bodyCanonEmptyCounter;
                        } else {
                            $this->bodyCanonLine = '';
                            $canon .= "\r\n";
                        }
                    } else {
                        // Wooops Error
                        throw new Swift_SwiftException('Invalid new line sequence in mail found \n without preceding \r');
                    }
                    break;
                case ' ':
                case "\t":
                case "\x09": //HTAB
                    if ($nofws) {
                        $this->bodyCanonSpace = true;
                        break;
                    }
                default:
                    if ($this->bodyCanonEmptyCounter > 0) {
                        $canon .= str_repeat("\r\n", $this->bodyCanonEmptyCounter);
                        $this->bodyCanonEmptyCounter = 0;
                    }
                    $this->bodyCanonLine .= $string[$i];
                    $canon .= $string[$i];
            }
        }
        $this->addToHash($canon);
    }

    protected function endOfBody()
    {
        if (strlen($this->bodyCanonLine) > 0) {
            $this->addToHash("\r\n");
        }
        $this->hash = hash_final($this->hashHandler, true);
    }

    private function addToHash($string)
    {
        $this->canonData .= $string;
        hash_update($this->hashHandler, $string);
    }

    private function startHash()
    {
        // Init
        switch ($this->hashAlgorithm) {
            case 'rsa-sha1':
                $this->hashHandler = hash_init('sha1');
                break;
        }
        $this->bodyCanonLine = '';
    }

    /**
     * @throws Swift_SwiftException
     *
     * @return string
     */
    private function getEncryptedHash()
    {
        $signature = '';
        $pkeyId = openssl_get_privatekey($this->privateKey);
        if (!$pkeyId) {
            throw new Swift_SwiftException('Unable to load DomainKey Private Key ['.openssl_error_string().']');
        }
        if (openssl_sign($this->canonData, $signature, $pkeyId, OPENSSL_ALGO_SHA1)) {
            return $signature;
        }
        throw new Swift_SwiftException('Unable to sign DomainKey Hash  ['.openssl_error_string().']');
    }
}<|MERGE_RESOLUTION|>--- conflicted
+++ resolved
@@ -118,31 +118,10 @@
      */
     public function __construct($privateKey, $domainName, $selector)
     {
-<<<<<<< HEAD
         $this->privateKey = $privateKey;
         $this->domainName = $domainName;
         $this->signerIdentity = '@'.$domainName;
         $this->selector = $selector;
-=======
-        $this->_privateKey = $privateKey;
-        $this->_domainName = $domainName;
-        $this->_signerIdentity = '@'.$domainName;
-        $this->_selector = $selector;
-    }
-
-    /**
-     * Instanciate DomainKeySigner.
-     *
-     * @param string $privateKey
-     * @param string $domainName
-     * @param string $selector
-     *
-     * @return self
-     */
-    public static function newInstance($privateKey, $domainName, $selector)
-    {
-        return new static($privateKey, $domainName, $selector);
->>>>>>> 85d85209
     }
 
     /**
@@ -178,11 +157,7 @@
      *
      * @throws Swift_IoException
      *
-<<<<<<< HEAD
-     * @return Swift_Signers_DomainKeySigner
-=======
-     * @return $this
->>>>>>> 85d85209
+     * @return $this
      */
     public function write($bytes)
     {
