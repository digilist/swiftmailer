<?php

/*
 * This file is part of SwiftMailer.
 * (c) 2004-2009 Chris Corbyn
 *
 * For the full copyright and license information, please view the LICENSE
 * file that was distributed with this source code.
 */

/**
 * DomainKey Signer used to apply DomainKeys Signature to a message.
 *
 * @author     Xavier De Cock <xdecock@gmail.com>
 */
class Swift_Signers_DomainKeySigner implements Swift_Signers_HeaderSigner
{
    /**
     * PrivateKey.
     *
     * @var string
     */
    protected $privateKey;

    /**
     * DomainName.
     *
     * @var string
     */
    protected $domainName;

    /**
     * Selector.
     *
     * @var string
     */
    protected $selector;

    /**
     * Hash algorithm used.
     *
     * @var string
     */
    protected $hashAlgorithm = 'rsa-sha1';

    /**
     * Canonisation method.
     *
     * @var string
     */
    protected $canon = 'simple';

    /**
     * Headers not being signed.
     *
     * @var array
     */
    protected $ignoredHeaders = array();

    /**
     * Signer identity.
     *
     * @var string
     */
    protected $signerIdentity;

    /**
     * Must we embed signed headers?
     *
     * @var bool
     */
    protected $debugHeaders = false;

    // work variables
    /**
     * Headers used to generate hash.
     *
     * @var array
     */
    private $signedHeaders = array();

    /**
     * Stores the signature header.
     *
     * @var Swift_Mime_Headers_ParameterizedHeader
     */
    protected $domainKeyHeader;

    /**
     * Hash Handler.
     *
     * @var resource|null
     */
    private $hashHandler;

    private $hash;

    private $canonData = '';

    private $bodyCanonEmptyCounter = 0;

    private $bodyCanonIgnoreStart = 2;

    private $bodyCanonSpace = false;

    private $bodyCanonLastChar = null;

    private $bodyCanonLine = '';

    private $bound = array();

    /**
     * Constructor.
     *
     * @param string $privateKey
     * @param string $domainName
     * @param string $selector
     */
    public function __construct($privateKey, $domainName, $selector)
    {
        $this->privateKey = $privateKey;
        $this->domainName = $domainName;
        $this->signerIdentity = '@'.$domainName;
        $this->selector = $selector;
    }

    /**
     * Resets internal states.
     *
     * @return Swift_Signers_DomainKeySigner
     */
    public function reset()
    {
        $this->hash = null;
        $this->hashHandler = null;
        $this->bodyCanonIgnoreStart = 2;
        $this->bodyCanonEmptyCounter = 0;
        $this->bodyCanonLastChar = null;
        $this->bodyCanonSpace = false;

        return $this;
    }

    /**
     * Writes $bytes to the end of the stream.
     *
     * Writing may not happen immediately if the stream chooses to buffer.  If
     * you want to write these bytes with immediate effect, call {@link commit()}
     * after calling write().
     *
     * This method returns the sequence ID of the write (i.e. 1 for first, 2 for
     * second, etc etc).
     *
     * @param string $bytes
     *
     * @return int
     *
     * @throws Swift_IoException
     *
     * @return Swift_Signers_DomainKeySigner
     */
    public function write($bytes)
    {
        $this->canonicalizeBody($bytes);
        foreach ($this->bound as $is) {
            $is->write($bytes);
        }

        return $this;
    }

    /**
     * For any bytes that are currently buffered inside the stream, force them
     * off the buffer.
     *
     * @throws Swift_IoException
     *
     * @return Swift_Signers_DomainKeySigner
     */
    public function commit()
    {
        // Nothing to do
        return $this;
    }

    /**
     * Attach $is to this stream.
     * The stream acts as an observer, receiving all data that is written.
     * All {@link write()} and {@link flushBuffers()} operations will be mirrored.
     *
     * @param Swift_InputByteStream $is
     *
     * @return Swift_Signers_DomainKeySigner
     */
    public function bind(Swift_InputByteStream $is)
    {
        // Don't have to mirror anything
        $this->bound[] = $is;

        return $this;
    }

    /**
     * Remove an already bound stream.
     * If $is is not bound, no errors will be raised.
     * If the stream currently has any buffered data it will be written to $is
     * before unbinding occurs.
     *
     * @param Swift_InputByteStream $is
     *
     * @return Swift_Signers_DomainKeySigner
     */
    public function unbind(Swift_InputByteStream $is)
    {
        // Don't have to mirror anything
        foreach ($this->bound as $k => $stream) {
            if ($stream === $is) {
                unset($this->bound[$k]);

                return;
            }
        }

        return $this;
    }

    /**
     * Flush the contents of the stream (empty it) and set the internal pointer
     * to the beginning.
     *
     * @throws Swift_IoException
     *
     * @return Swift_Signers_DomainKeySigner
     */
    public function flushBuffers()
    {
        $this->reset();

        return $this;
    }

    /**
     * Set hash_algorithm, must be one of rsa-sha256 | rsa-sha1 defaults to rsa-sha256.
     *
     * @param string $hash
     *
     * @return Swift_Signers_DomainKeySigner
     */
    public function setHashAlgorithm($hash)
    {
        $this->hashAlgorithm = 'rsa-sha1';

        return $this;
    }

    /**
     * Set the canonicalization algorithm.
     *
     * @param string $canon simple | nofws defaults to simple
     *
     * @return Swift_Signers_DomainKeySigner
     */
    public function setCanon($canon)
    {
        if ($canon == 'nofws') {
            $this->canon = 'nofws';
        } else {
            $this->canon = 'simple';
        }

        return $this;
    }

    /**
     * Set the signer identity.
     *
     * @param string $identity
     *
     * @return Swift_Signers_DomainKeySigner
     */
    public function setSignerIdentity($identity)
    {
        $this->signerIdentity = $identity;

        return $this;
    }

    /**
     * Enable / disable the DebugHeaders.
     *
     * @param bool $debug
     *
     * @return Swift_Signers_DomainKeySigner
     */
    public function setDebugHeaders($debug)
    {
        $this->debugHeaders = (bool) $debug;

        return $this;
    }

    /**
     * Start Body.
     */
    public function startBody()
    {
    }

    /**
     * End Body.
     */
    public function endBody()
    {
        $this->endOfBody();
    }

    /**
     * Returns the list of Headers Tampered by this plugin.
     *
     * @return array
     */
    public function getAlteredHeaders()
    {
        if ($this->debugHeaders) {
            return array('DomainKey-Signature', 'X-DebugHash');
        }

        return array('DomainKey-Signature');
    }

    /**
     * Adds an ignored Header.
     *
     * @param string $header_name
     *
     * @return Swift_Signers_DomainKeySigner
     */
    public function ignoreHeader($header_name)
    {
        $this->ignoredHeaders[strtolower($header_name)] = true;

        return $this;
    }

    /**
     * Set the headers to sign.
     *
     * @param Swift_Mime_HeaderSet $headers
     *
     * @return Swift_Signers_DomainKeySigner
     */
    public function setHeaders(Swift_Mime_HeaderSet $headers)
    {
        $this->startHash();
        $this->canonData = '';
        // Loop through Headers
        $listHeaders = $headers->listAll();
        foreach ($listHeaders as $hName) {
            // Check if we need to ignore Header
            if (!isset($this->ignoredHeaders[strtolower($hName)])) {
                if ($headers->has($hName)) {
                    $tmp = $headers->getAll($hName);
                    foreach ($tmp as $header) {
                        if ($header->getFieldBody() != '') {
                            $this->addHeader($header->toString());
                            $this->signedHeaders[] = $header->getFieldName();
                        }
                    }
                }
            }
        }
        $this->endOfHeaders();

        return $this;
    }

    /**
     * Add the signature to the given Headers.
     *
     * @param Swift_Mime_HeaderSet $headers
     *
     * @return Swift_Signers_DomainKeySigner
     */
    public function addSignature(Swift_Mime_HeaderSet $headers)
    {
        // Prepare the DomainKey-Signature Header
        $params = array('a' => $this->hashAlgorithm, 'b' => chunk_split(base64_encode($this->getEncryptedHash()), 73, ' '), 'c' => $this->canon, 'd' => $this->domainName, 'h' => implode(': ', $this->signedHeaders), 'q' => 'dns', 's' => $this->selector);
        $string = '';
        foreach ($params as $k => $v) {
            $string .= $k.'='.$v.'; ';
        }
        $string = trim($string);
        $headers->addTextHeader('DomainKey-Signature', $string);

        return $this;
    }

    /* Private helpers */

    protected function addHeader($header)
    {
        switch ($this->canon) {
            case 'nofws' :
                // Prepare Header and cascade
                $exploded = explode(':', $header, 2);
                $name = strtolower(trim($exploded[0]));
                $value = str_replace("\r\n", '', $exploded[1]);
                $value = preg_replace("/[ \t][ \t]+/", ' ', $value);
                $header = $name.':'.trim($value)."\r\n";
            case 'simple' :
                // Nothing to do
        }
        $this->addToHash($header);
    }

    protected function endOfHeaders()
    {
        $this->bodyCanonEmptyCounter = 1;
    }

    protected function canonicalizeBody($string)
    {
        $len = strlen($string);
        $canon = '';
        $nofws = ($this->canon == 'nofws');
        for ($i = 0; $i < $len; ++$i) {
            if ($this->bodyCanonIgnoreStart > 0) {
                --$this->bodyCanonIgnoreStart;
                continue;
            }
            switch ($string[$i]) {
                case "\r" :
                    $this->bodyCanonLastChar = "\r";
                    break;
                case "\n" :
                    if ($this->bodyCanonLastChar == "\r") {
                        if ($nofws) {
                            $this->bodyCanonSpace = false;
                        }
                        if ($this->bodyCanonLine == '') {
                            ++$this->bodyCanonEmptyCounter;
                        } else {
                            $this->bodyCanonLine = '';
                            $canon .= "\r\n";
                        }
                    } else {
                        // Wooops Error
                        throw new Swift_SwiftException('Invalid new line sequence in mail found \n without preceding \r');
                    }
                    break;
                case ' ' :
                case "\t" :
                case "\x09": //HTAB
                    if ($nofws) {
                        $this->bodyCanonSpace = true;
                        break;
                    }
                default :
                    if ($this->bodyCanonEmptyCounter > 0) {
                        $canon .= str_repeat("\r\n", $this->bodyCanonEmptyCounter);
                        $this->bodyCanonEmptyCounter = 0;
                    }
                    $this->bodyCanonLine .= $string[$i];
                    $canon .= $string[$i];
            }
        }
        $this->addToHash($canon);
    }

    protected function endOfBody()
    {
        if (strlen($this->bodyCanonLine) > 0) {
            $this->addToHash("\r\n");
        }
        $this->hash = hash_final($this->hashHandler, true);
    }

    private function addToHash($string)
    {
        $this->canonData .= $string;
        hash_update($this->hashHandler, $string);
    }

    private function startHash()
    {
        // Init
        switch ($this->hashAlgorithm) {
            case 'rsa-sha1' :
                $this->hashHandler = hash_init('sha1');
                break;
        }
<<<<<<< HEAD
        $this->canonLine = '';
=======
        $this->_bodyCanonLine = '';
>>>>>>> 18f52d08
    }

    /**
     * @throws Swift_SwiftException
     *
     * @return string
     */
    private function getEncryptedHash()
    {
        $signature = '';
        $pkeyId = openssl_get_privatekey($this->privateKey);
        if (!$pkeyId) {
            throw new Swift_SwiftException('Unable to load DomainKey Private Key ['.openssl_error_string().']');
        }
        if (openssl_sign($this->canonData, $signature, $pkeyId, OPENSSL_ALGO_SHA1)) {
            return $signature;
        }
        throw new Swift_SwiftException('Unable to sign DomainKey Hash  ['.openssl_error_string().']');
    }
}<|MERGE_RESOLUTION|>--- conflicted
+++ resolved
@@ -489,11 +489,7 @@
                 $this->hashHandler = hash_init('sha1');
                 break;
         }
-<<<<<<< HEAD
-        $this->canonLine = '';
-=======
-        $this->_bodyCanonLine = '';
->>>>>>> 18f52d08
+        $this->bodyCanonLine = '';
     }
 
     /**
