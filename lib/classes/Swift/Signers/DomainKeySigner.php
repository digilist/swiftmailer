--- conflicted
+++ resolved
@@ -157,12 +157,7 @@
      *
      * @throws Swift_IoException
      *
-<<<<<<< HEAD
-     * @return Swift_Signers_DomainKeysSigner
-=======
-     * @return int
-     * @return Swift_Signers_DomainKeySigner
->>>>>>> f66e8655
+     * @return Swift_Signers_DomainKeySigner
      */
     public function write($bytes)
     {
