--- conflicted
+++ resolved
@@ -59,30 +59,7 @@
             ->lookup('transport.replacementfactory');
 
         $this->signOptions = PKCS7_DETACHED;
-<<<<<<< HEAD
         $this->encryptCipher = OPENSSL_CIPHER_AES_128_CBC;
-=======
-
-        // Supported since php5.4
-        if (defined('OPENSSL_CIPHER_AES_128_CBC')) {
-            $this->encryptCipher = OPENSSL_CIPHER_AES_128_CBC;
-        } else {
-            $this->encryptCipher = OPENSSL_CIPHER_RC2_128;
-        }
-    }
-
-    /**
-     * Returns an new Swift_Signers_SMimeSigner instance.
-     *
-     * @param string $certificate
-     * @param string $privateKey
-     *
-     * @return self
-     */
-    public static function newInstance($certificate = null, $privateKey = null)
-    {
-        return new self($certificate, $privateKey);
->>>>>>> 85d85209
     }
 
     /**
