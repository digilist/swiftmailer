--- conflicted
+++ resolved
@@ -15,12 +15,8 @@
         }
     ],
     "require": {
-<<<<<<< HEAD
-        "php": ">=5.5.0"
-=======
-        "php": ">=5.3.3",
+        "php": ">=5.5.0",
         "egulias/email-validator": "~1.2"
->>>>>>> 6776d293
     },
     "require-dev": {
         "mockery/mockery": "~0.9.1"
