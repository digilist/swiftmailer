--- conflicted
+++ resolved
@@ -9,12 +9,8 @@
 
     public function setUp()
     {
-<<<<<<< HEAD
+        parent::setup(); // For skip
         $this->attFile = __DIR__.'/../../../_samples/files/textfile.zip';
-=======
-        parent::setup(); // For skip
-        $this->_attFile = __DIR__.'/../../../_samples/files/textfile.zip';
->>>>>>> 1ffdfdbb
     }
 
     public function testAttachmentSending()
