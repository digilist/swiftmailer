--- conflicted
+++ resolved
@@ -8,25 +8,9 @@
 
     protected function setUp()
     {
-<<<<<<< HEAD
-        if (!defined('SWIFT_TMP_DIR')) {
-            $this->markTestSkipped(
-                'Cannot run test without a writable directory to use ('.
-                'define SWIFT_TMP_DIR in tests/config.php if you wish to run this test)'
-             );
-        }
-
         $this->key1 = uniqid(microtime(true), true);
         $this->key2 = uniqid(microtime(true), true);
-        $this->cache = new Swift_KeyCache_DiskKeyCache(
-            new Swift_KeyCache_SimpleKeyCacheInputStream(),
-            SWIFT_TMP_DIR
-            );
-=======
-        $this->_key1 = uniqid(microtime(true), true);
-        $this->_key2 = uniqid(microtime(true), true);
-        $this->_cache = new Swift_KeyCache_DiskKeyCache(new Swift_KeyCache_SimpleKeyCacheInputStream(), sys_get_temp_dir());
->>>>>>> 17fa1154
+        $this->cache = new Swift_KeyCache_DiskKeyCache(new Swift_KeyCache_SimpleKeyCacheInputStream(), sys_get_temp_dir());
     }
 
     public function testStringDataCanBeSetAndFetched()
