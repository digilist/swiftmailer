--- conflicted
+++ resolved
@@ -3,14 +3,8 @@
 class Swift_Transport_StreamBuffer_SocketTimeoutTest extends \PHPUnit_Framework_TestCase
 {
     protected $buffer;
-
-<<<<<<< HEAD
     protected $server;
-=======
-    protected $_randomHighPort;
-
-    protected $_server;
->>>>>>> 18f52d08
+    protected $randomHighPort;
 
     public function setUp()
     {
