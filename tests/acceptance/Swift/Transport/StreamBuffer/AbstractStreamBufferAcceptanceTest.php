<?php

abstract class Swift_Transport_StreamBuffer_AbstractStreamBufferAcceptanceTest extends \PHPUnit_Framework_TestCase
{
    protected $buffer;

    abstract protected function initializeBuffer();

    protected function setUp()
    {
        if (true == getenv('TRAVIS')) {
            $this->markTestSkipped(
                'Will fail on travis-ci if not skipped due to travis blocking '.
                'socket mailing tcp connections.'
             );
        }

        $this->buffer = new Swift_Transport_StreamBuffer(
            $this->getMockBuilder('Swift_ReplacementFilterFactory')->getMock()
        );
    }

    public function testReadLine()
    {
        $this->initializeBuffer();

        $line = $this->buffer->readLine(0);
        $this->assertRegExp('/^[0-9]{3}.*?\r\n$/D', $line);
        $seq = $this->buffer->write("QUIT\r\n");
        $this->assertTrue((bool) $seq);
        $line = $this->buffer->readLine($seq);
        $this->assertRegExp('/^[0-9]{3}.*?\r\n$/D', $line);
        $this->buffer->terminate();
    }

    public function testWrite()
    {
        $this->initializeBuffer();

        $line = $this->buffer->readLine(0);
        $this->assertRegExp('/^[0-9]{3}.*?\r\n$/D', $line);

        $seq = $this->buffer->write("HELO foo\r\n");
        $this->assertTrue((bool) $seq);
        $line = $this->buffer->readLine($seq);
        $this->assertRegExp('/^[0-9]{3}.*?\r\n$/D', $line);

        $seq = $this->buffer->write("QUIT\r\n");
        $this->assertTrue((bool) $seq);
        $line = $this->buffer->readLine($seq);
        $this->assertRegExp('/^[0-9]{3}.*?\r\n$/D', $line);
        $this->buffer->terminate();
    }

    public function testBindingOtherStreamsMirrorsWriteOperations()
    {
        $this->initializeBuffer();

        $is1 = $this->createMockInputStream();
        $is2 = $this->createMockInputStream();

        $is1->expects($this->at(0))
            ->method('write')
            ->with('x');
        $is1->expects($this->at(1))
            ->method('write')
            ->with('y');
        $is2->expects($this->at(0))
            ->method('write')
            ->with('x');
        $is2->expects($this->at(1))
            ->method('write')
            ->with('y');

        $this->buffer->bind($is1);
        $this->buffer->bind($is2);

        $this->buffer->write('x');
        $this->buffer->write('y');
    }

    public function testBindingOtherStreamsMirrorsFlushOperations()
    {
        $this->initializeBuffer();

        $is1 = $this->createMockInputStream();
        $is2 = $this->createMockInputStream();

        $is1->expects($this->once())
            ->method('flushBuffers');
        $is2->expects($this->once())
            ->method('flushBuffers');

        $this->buffer->bind($is1);
        $this->buffer->bind($is2);

        $this->buffer->flushBuffers();
    }

    public function testUnbindingStreamPreventsFurtherWrites()
    {
        $this->initializeBuffer();

        $is1 = $this->createMockInputStream();
        $is2 = $this->createMockInputStream();

        $is1->expects($this->at(0))
            ->method('write')
            ->with('x');
        $is1->expects($this->at(1))
            ->method('write')
            ->with('y');
        $is2->expects($this->once())
            ->method('write')
            ->with('x');

        $this->buffer->bind($is1);
        $this->buffer->bind($is2);

        $this->buffer->write('x');

        $this->buffer->unbind($is2);

        $this->buffer->write('y');
    }

<<<<<<< HEAD
    // -- Creation Methods

    private function createMockInputStream()
=======
    private function _createMockInputStream()
>>>>>>> 800e32f8
    {
        return $this->getMockBuilder('Swift_InputByteStream')->getMock();
    }
}<|MERGE_RESOLUTION|>--- conflicted
+++ resolved
@@ -124,13 +124,7 @@
         $this->buffer->write('y');
     }
 
-<<<<<<< HEAD
-    // -- Creation Methods
-
     private function createMockInputStream()
-=======
-    private function _createMockInputStream()
->>>>>>> 800e32f8
     {
         return $this->getMockBuilder('Swift_InputByteStream')->getMock();
     }
