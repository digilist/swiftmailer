--- conflicted
+++ resolved
@@ -45,13 +45,7 @@
             );
     }
 
-<<<<<<< HEAD
-    // -- Private helpers
-
     protected function createMessage()
-=======
-    protected function _createMessage()
->>>>>>> 800e32f8
     {
         Swift_DependencyContainer::getInstance()
             ->register('properties.charset')->asValue(null);
