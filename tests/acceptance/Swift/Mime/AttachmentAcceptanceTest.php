<?php

use Egulias\EmailValidator\EmailValidator;

class Swift_Mime_AttachmentAcceptanceTest extends \PHPUnit_Framework_TestCase
{
    private $contentEncoder;
    private $cache;
    private $headers;
    private $emailValidator;

    protected function setUp()
    {
        $this->cache = new Swift_KeyCache_ArrayKeyCache(
            new Swift_KeyCache_SimpleKeyCacheInputStream()
            );
        $factory = new Swift_CharacterReaderFactory_SimpleCharacterReaderFactory();
        $this->contentEncoder = new Swift_Mime_ContentEncoder_Base64ContentEncoder();

        $headerEncoder = new Swift_Mime_HeaderEncoder_QpHeaderEncoder(
            new Swift_CharacterStream_ArrayCharacterStream($factory, 'utf-8')
            );
        $paramEncoder = new Swift_Encoder_Rfc2231Encoder(
            new Swift_CharacterStream_ArrayCharacterStream($factory, 'utf-8')
            );
        $this->emailValidator = new EmailValidator();
        $this->idGenerator = new Swift_Mime_IdGenerator('example.com');
        $this->headers = new Swift_Mime_SimpleHeaderSet(
            new Swift_Mime_SimpleHeaderFactory($headerEncoder, $paramEncoder, $this->emailValidator)
            );
    }

    public function testDispositionIsSetInHeader()
    {
        $attachment = $this->createAttachment();
        $attachment->setContentType('application/pdf');
        $attachment->setDisposition('inline');
        $this->assertEquals(
            'Content-Type: application/pdf'."\r\n".
            'Content-Transfer-Encoding: base64'."\r\n".
            'Content-Disposition: inline'."\r\n",
            $attachment->toString()
            );
    }

    public function testDispositionIsAttachmentByDefault()
    {
        $attachment = $this->createAttachment();
        $attachment->setContentType('application/pdf');
        $this->assertEquals(
            'Content-Type: application/pdf'."\r\n".
            'Content-Transfer-Encoding: base64'."\r\n".
            'Content-Disposition: attachment'."\r\n",
            $attachment->toString()
            );
    }

    public function testFilenameIsSetInHeader()
    {
        $attachment = $this->createAttachment();
        $attachment->setContentType('application/pdf');
        $attachment->setFilename('foo.pdf');
        $this->assertEquals(
            'Content-Type: application/pdf; name=foo.pdf'."\r\n".
            'Content-Transfer-Encoding: base64'."\r\n".
            'Content-Disposition: attachment; filename=foo.pdf'."\r\n",
            $attachment->toString()
            );
    }

    public function testSizeIsSetInHeader()
    {
        $attachment = $this->createAttachment();
        $attachment->setContentType('application/pdf');
        $attachment->setSize(12340);
        $this->assertEquals(
            'Content-Type: application/pdf'."\r\n".
            'Content-Transfer-Encoding: base64'."\r\n".
            'Content-Disposition: attachment; size=12340'."\r\n",
            $attachment->toString()
            );
    }

    public function testMultipleParametersInHeader()
    {
        $attachment = $this->createAttachment();
        $attachment->setContentType('application/pdf');
        $attachment->setFilename('foo.pdf');
        $attachment->setSize(12340);
        $this->assertEquals(
            'Content-Type: application/pdf; name=foo.pdf'."\r\n".
            'Content-Transfer-Encoding: base64'."\r\n".
            'Content-Disposition: attachment; filename=foo.pdf; size=12340'."\r\n",
            $attachment->toString()
            );
    }

    public function testEndToEnd()
    {
        $attachment = $this->createAttachment();
        $attachment->setContentType('application/pdf');
        $attachment->setFilename('foo.pdf');
        $attachment->setSize(12340);
        $attachment->setBody('abcd');
        $this->assertEquals(
            'Content-Type: application/pdf; name=foo.pdf'."\r\n".
            'Content-Transfer-Encoding: base64'."\r\n".
            'Content-Disposition: attachment; filename=foo.pdf; size=12340'."\r\n".
            "\r\n".
            base64_encode('abcd'),
            $attachment->toString()
            );
    }

<<<<<<< HEAD
    // -- Private helpers

    protected function createAttachment()
=======
    protected function _createAttachment()
>>>>>>> 800e32f8
    {
        $entity = new Swift_Mime_Attachment(
            $this->headers,
            $this->contentEncoder,
            $this->cache,
            $this->idGenerator
            );

        return $entity;
    }
}<|MERGE_RESOLUTION|>--- conflicted
+++ resolved
@@ -112,13 +112,7 @@
             );
     }
 
-<<<<<<< HEAD
-    // -- Private helpers
-
     protected function createAttachment()
-=======
-    protected function _createAttachment()
->>>>>>> 800e32f8
     {
         $entity = new Swift_Mime_Attachment(
             $this->headers,
