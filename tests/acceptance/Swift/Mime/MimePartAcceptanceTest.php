--- conflicted
+++ resolved
@@ -4,17 +4,10 @@
 
 class Swift_Mime_MimePartAcceptanceTest extends \PHPUnit_Framework_TestCase
 {
-<<<<<<< HEAD
     private $contentEncoder;
     private $cache;
-    private $grammar;
     private $headers;
-=======
-    private $_contentEncoder;
-    private $_cache;
-    private $_headers;
     private $_emailValidator;
->>>>>>> 6776d293
 
     public function setUp()
     {
@@ -36,15 +29,9 @@
         $paramEncoder = new Swift_Encoder_Rfc2231Encoder(
             new Swift_CharacterStream_ArrayCharacterStream($factory, 'utf-8')
             );
-<<<<<<< HEAD
-        $this->grammar = new Swift_Mime_Grammar();
+        $this->_emailValidator = new EmailValidator();
         $this->headers = new Swift_Mime_SimpleHeaderSet(
-            new Swift_Mime_SimpleHeaderFactory($headerEncoder, $paramEncoder, $this->grammar)
-=======
-        $this->_emailValidator = new EmailValidator();
-        $this->_headers = new Swift_Mime_SimpleHeaderSet(
             new Swift_Mime_SimpleHeaderFactory($headerEncoder, $paramEncoder, $this->_emailValidator)
->>>>>>> 6776d293
             );
     }
 
@@ -133,19 +120,11 @@
     protected function createMimePart()
     {
         $entity = new Swift_Mime_MimePart(
-<<<<<<< HEAD
             $this->headers,
             $this->contentEncoder,
             $this->cache,
-            $this->grammar
-            );
-=======
-            $this->_headers,
-            $this->_contentEncoder,
-            $this->_cache,
             $this->_emailValidator
         );
->>>>>>> 6776d293
 
         return $entity;
     }
