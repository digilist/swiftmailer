--- conflicted
+++ resolved
@@ -1228,13 +1228,7 @@
             );
     }
 
-<<<<<<< HEAD
-    // -- Private helpers
-
     protected function createMessage()
-=======
-    protected function _createMessage()
->>>>>>> 800e32f8
     {
         return new Swift_Message();
     }
