<?php

class Swift_Bug51Test extends \SwiftMailerTestCase
{
    private $attachmentFile;
    private $outputFile;

    protected function setUp()
    {
        if (!defined('SWIFT_TMP_DIR') || !is_writable(SWIFT_TMP_DIR)) {
            $this->markTestSkipped(
                'Cannot run test without a writable directory to use ('.
                'define SWIFT_TMP_DIR in tests/config.php if you wish to run this test)'
             );
        }

        $this->attachmentFile = SWIFT_TMP_DIR.'/attach.rand.bin';
        file_put_contents($this->attachmentFile, '');

        $this->outputFile = SWIFT_TMP_DIR.'/attach.out.bin';
        file_put_contents($this->outputFile, '');
    }

    protected function tearDown()
    {
        unlink($this->attachmentFile);
        unlink($this->outputFile);
    }

    public function testAttachmentsDoNotGetTruncatedUsingToByteStream()
    {
        //Run 100 times with 10KB attachments
        for ($i = 0; $i < 10; ++$i) {
            $message = $this->createMessageWithRandomAttachment(
                10000, $this->attachmentFile
            );

            file_put_contents($this->outputFile, '');
            $message->toByteStream(
                new Swift_ByteStream_FileByteStream($this->outputFile, true)
            );

            $emailSource = file_get_contents($this->outputFile);

            $this->assertAttachmentFromSourceMatches(
                file_get_contents($this->attachmentFile),
                $emailSource
            );
        }
    }

    public function testAttachmentsDoNotGetTruncatedUsingToString()
    {
        //Run 100 times with 10KB attachments
        for ($i = 0; $i < 10; ++$i) {
            $message = $this->createMessageWithRandomAttachment(
                10000, $this->attachmentFile
            );

            $emailSource = $message->toString();

            $this->assertAttachmentFromSourceMatches(
                file_get_contents($this->attachmentFile),
                $emailSource
            );
        }
    }

    public function assertAttachmentFromSourceMatches($attachmentData, $source)
    {
        $encHeader = 'Content-Transfer-Encoding: base64';
        $base64declaration = strpos($source, $encHeader);

        $attachmentDataStart = strpos($source, "\r\n\r\n", $base64declaration);
        $attachmentDataEnd = strpos($source, "\r\n--", $attachmentDataStart);

        if (false === $attachmentDataEnd) {
            $attachmentBase64 = trim(substr($source, $attachmentDataStart));
        } else {
            $attachmentBase64 = trim(substr(
                $source, $attachmentDataStart,
                $attachmentDataEnd - $attachmentDataStart
            ));
        }

        $this->assertIdenticalBinary($attachmentData, base64_decode($attachmentBase64));
    }

<<<<<<< HEAD
    // -- Creation Methods

    private function fillFileWithRandomBytes($byteCount, $file)
=======
    private function _fillFileWithRandomBytes($byteCount, $file)
>>>>>>> 800e32f8
    {
        // I was going to use dd with if=/dev/random but this way seems more
        // cross platform even if a hella expensive!!

        file_put_contents($file, '');
        $fp = fopen($file, 'wb');
        for ($i = 0; $i < $byteCount; ++$i) {
            $byteVal = rand(0, 255);
            fwrite($fp, pack('i', $byteVal));
        }
        fclose($fp);
    }

    private function createMessageWithRandomAttachment($size, $attachmentPath)
    {
        $this->fillFileWithRandomBytes($size, $attachmentPath);

        $message = (new Swift_Message())
            ->setSubject('test')
            ->setBody('test')
            ->setFrom('a@b.c')
            ->setTo('d@e.f')
            ->attach(Swift_Attachment::fromPath($attachmentPath))
            ;

        return $message;
    }
}<|MERGE_RESOLUTION|>--- conflicted
+++ resolved
@@ -86,13 +86,7 @@
         $this->assertIdenticalBinary($attachmentData, base64_decode($attachmentBase64));
     }
 
-<<<<<<< HEAD
-    // -- Creation Methods
-
     private function fillFileWithRandomBytes($byteCount, $file)
-=======
-    private function _fillFileWithRandomBytes($byteCount, $file)
->>>>>>> 800e32f8
     {
         // I was going to use dd with if=/dev/random but this way seems more
         // cross platform even if a hella expensive!!
