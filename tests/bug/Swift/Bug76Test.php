--- conflicted
+++ resolved
@@ -8,26 +8,11 @@
 
     protected function setUp()
     {
-<<<<<<< HEAD
-        if (!defined('SWIFT_TMP_DIR') || !is_writable(SWIFT_TMP_DIR)) {
-            $this->markTestSkipped(
-                'Cannot run test without a writable directory to use ('.
-                'define SWIFT_TMP_DIR in tests/config.php if you wish to run this test)'
-             );
-        }
-
-        $this->inputFile = SWIFT_TMP_DIR.'/in.bin';
+        $this->inputFile = sys_get_temp_dir().'/in.bin';
         file_put_contents($this->inputFile, '');
 
-        $this->outputFile = SWIFT_TMP_DIR.'/out.bin';
+        $this->outputFile = sys_get_temp_dir().'/out.bin';
         file_put_contents($this->outputFile, '');
-=======
-        $this->_inputFile = sys_get_temp_dir().'/in.bin';
-        file_put_contents($this->_inputFile, '');
-
-        $this->_outputFile = sys_get_temp_dir().'/out.bin';
-        file_put_contents($this->_outputFile, '');
->>>>>>> 17fa1154
 
         $this->encoder = $this->createEncoder();
     }
