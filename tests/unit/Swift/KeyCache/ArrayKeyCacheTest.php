--- conflicted
+++ resolved
@@ -218,13 +218,7 @@
         $this->assertFalse($cache->hasKey($this->key1, 'bar'));
     }
 
-<<<<<<< HEAD
-    // -- Creation methods
-
     private function createCache($is)
-=======
-    private function _createCache($is)
->>>>>>> 800e32f8
     {
         return new Swift_KeyCache_ArrayKeyCache($is);
     }
