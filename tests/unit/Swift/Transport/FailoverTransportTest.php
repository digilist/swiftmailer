--- conflicted
+++ resolved
@@ -503,13 +503,7 @@
         $transport->registerPlugin($plugin);
     }
 
-<<<<<<< HEAD
-    // -- Private helpers
-
     private function getTransport(array $transports)
-=======
-    private function _getTransport(array $transports)
->>>>>>> 800e32f8
     {
         $transport = new Swift_Transport_FailoverTransport();
         $transport->setTransports($transports);
