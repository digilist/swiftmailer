<?php

class Swift_Transport_Esmtp_Auth_PlainAuthenticatorTest extends \SwiftMailerTestCase
{
    private $agent;

    protected function setUp()
    {
        $this->agent = $this->getMockery('Swift_Transport_SmtpAgent')->shouldIgnoreMissing();
    }

    public function testKeywordIsPlain()
    {
        /* -- RFC 4616, 1.
        The name associated with this mechanism is "PLAIN".
        */

        $login = $this->getAuthenticator();
        $this->assertEquals('PLAIN', $login->getAuthKeyword());
    }

    public function testSuccessfulAuthentication()
    {
        /* -- RFC 4616, 2.
        The client presents the authorization identity (identity to act as),
        followed by a NUL (U+0000) character, followed by the authentication
        identity (identity whose password will be used), followed by a NUL
        (U+0000) character, followed by the clear-text password.
        */

        $plain = $this->getAuthenticator();

        $this->agent->shouldReceive('executeCommand')
             ->once()
             ->with('AUTH PLAIN '.base64_encode(
                        'jack'.chr(0).'jack'.chr(0).'pass'
                    )."\r\n", array(235));

        $this->assertTrue($plain->authenticate($this->agent, 'jack', 'pass'),
            '%s: The buffer accepted all commands authentication should succeed'
            );
    }

    public function testAuthenticationFailureSendRsetAndReturnFalse()
    {
        $plain = $this->getAuthenticator();

        $this->agent->shouldReceive('executeCommand')
             ->once()
             ->with('AUTH PLAIN '.base64_encode(
                        'jack'.chr(0).'jack'.chr(0).'pass'
                    )."\r\n", array(235))
             ->andThrow(new Swift_TransportException(''));
        $this->agent->shouldReceive('executeCommand')
             ->once()
             ->with("RSET\r\n", array(250));

        $this->assertFalse($plain->authenticate($this->agent, 'jack', 'pass'),
            '%s: Authentication fails, so RSET should be sent'
            );
    }

<<<<<<< HEAD
    // -- Private helpers

    private function getAuthenticator()
=======
    private function _getAuthenticator()
>>>>>>> 800e32f8
    {
        return new Swift_Transport_Esmtp_Auth_PlainAuthenticator();
    }
}<|MERGE_RESOLUTION|>--- conflicted
+++ resolved
@@ -60,13 +60,7 @@
             );
     }
 
-<<<<<<< HEAD
-    // -- Private helpers
-
     private function getAuthenticator()
-=======
-    private function _getAuthenticator()
->>>>>>> 800e32f8
     {
         return new Swift_Transport_Esmtp_Auth_PlainAuthenticator();
     }
