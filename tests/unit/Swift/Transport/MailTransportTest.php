<?php

class Swift_Transport_MailTransportTest extends \SwiftMailerTestCase
{
    public function testTransportUsesToFieldBodyInSending()
    {
        $dispatcher = $this->createEventDispatcher();
        $transport = $this->createTransport($dispatcher);

        $to = $this->createHeader();
        $headers = $this->createHeaders(array(
            'To' => $to,
        ));
        $message = $this->createMessage($headers);

        $to->shouldReceive('getFieldBody')
           ->zeroOrMoreTimes()
           ->andReturn('Foo <foo@bar>');
        $transport->shouldReceive('mail')
                ->once()
                ->with('Foo <foo@bar>', \Mockery::any(), \Mockery::any(), \Mockery::any(), \Mockery::any());

        $transport->send($message);
    }

    public function testTransportUsesSubjectFieldBodyInSending()
    {
        $dispatcher = $this->createEventDispatcher();
        $transport = $this->createTransport($dispatcher);

        $subj = $this->createHeader();
        $headers = $this->createHeaders(array(
            'Subject' => $subj,
        ));
        $message = $this->createMessage($headers);

        $subj->shouldReceive('getFieldBody')
             ->zeroOrMoreTimes()
             ->andReturn('Thing');
        $transport->shouldReceive('mail')
                ->once()
                ->with(\Mockery::any(), 'Thing', \Mockery::any(), \Mockery::any(), \Mockery::any());

        $transport->send($message);
    }

    public function testTransportUsesBodyOfMessage()
    {
        $dispatcher = $this->createEventDispatcher();
        $transport = $this->createTransport($dispatcher);

        $headers = $this->createHeaders();
        $message = $this->createMessage($headers);

        $message->shouldReceive('toString')
             ->zeroOrMoreTimes()
             ->andReturn(
                "To: Foo <foo@bar>\r\n".
                "\r\n".
                'This body'
             );
        $transport->shouldReceive('mail')
                ->once()
                ->with(\Mockery::any(), \Mockery::any(), 'This body', \Mockery::any(), \Mockery::any());

        $transport->send($message);
    }

    public function testTransportSettingUsingReturnPathForExtraParams()
    {
        $dispatcher = $this->createEventDispatcher();
        $transport = $this->createTransport($dispatcher);

        $headers = $this->createHeaders();
        $message = $this->createMessage($headers);

        $message->shouldReceive('getReturnPath')
             ->zeroOrMoreTimes()
             ->andReturn(
                'foo@bar'
             );
        $invoker->shouldReceive('mail')
                ->once()
                ->with(\Mockery::any(), \Mockery::any(), \Mockery::any(), \Mockery::any(), '-f\'foo@bar\'');

        $transport->send($message);
    }

    public function testTransportSettingEmptyExtraParams()
    {
        $invoker = $this->_createInvoker();
        $dispatcher = $this->_createEventDispatcher();
        $transport = $this->_createTransport($invoker, $dispatcher);

        $headers = $this->_createHeaders();
        $message = $this->_createMessage($headers);

        $message->shouldReceive('getReturnPath')
            ->zeroOrMoreTimes()
            ->andReturn(null);
        $message->shouldReceive('getSender')
            ->zeroOrMoreTimes()
            ->andReturn(null);
        $message->shouldReceive('getFrom')
            ->zeroOrMoreTimes()
            ->andReturn(null);
        $invoker->shouldReceive('mail')
            ->once()
            ->with(\Mockery::any(), \Mockery::any(), \Mockery::any(), \Mockery::any(), null);

        $transport->send($message);
    }

    public function testTransportSettingSettingExtraParamsWithF()
    {
        $invoker = $this->_createInvoker();
        $dispatcher = $this->_createEventDispatcher();
        $transport = $this->_createTransport($invoker, $dispatcher);
        $transport->setExtraParams('-x\'foo\' -f%s');

        $headers = $this->_createHeaders();
        $message = $this->_createMessage($headers);

        $message->shouldReceive('getReturnPath')
            ->zeroOrMoreTimes()
            ->andReturn(
                    'foo@bar'
                );
        $message->shouldReceive('getSender')
            ->zeroOrMoreTimes()
            ->andReturn(null);
        $message->shouldReceive('getFrom')
            ->zeroOrMoreTimes()
            ->andReturn(null);
        $invoker->shouldReceive('mail')
            ->once()
            ->with(\Mockery::any(), \Mockery::any(), \Mockery::any(), \Mockery::any(), '-x\'foo\' -f\'foo@bar\'');

        $transport->send($message);
    }

    public function testTransportSettingSettingExtraParamsWithoutF()
    {
        $invoker = $this->_createInvoker();
        $dispatcher = $this->_createEventDispatcher();
        $transport = $this->_createTransport($invoker, $dispatcher);
        $transport->setExtraParams('-x\'foo\'');

        $headers = $this->_createHeaders();
        $message = $this->_createMessage($headers);

        $message->shouldReceive('getReturnPath')
            ->zeroOrMoreTimes()
            ->andReturn(
                'foo@bar'
            );
        $message->shouldReceive('getSender')
            ->zeroOrMoreTimes()
            ->andReturn(null);
        $message->shouldReceive('getFrom')
            ->zeroOrMoreTimes()
            ->andReturn(null);
        $invoker->shouldReceive('mail')
            ->once()
            ->with(\Mockery::any(), \Mockery::any(), \Mockery::any(), \Mockery::any(), '-x\'foo\'');

        $transport->send($message);
    }

    public function testTransportUsesHeadersFromMessage()
    {
        $invoker = $this->_createInvoker();
        $dispatcher = $this->_createEventDispatcher();
        $transport = $this->_createTransport($invoker, $dispatcher);

        $headers = $this->_createHeaders();
        $message = $this->_createMessage($headers);

        $message->shouldReceive('toString')
            ->zeroOrMoreTimes()
            ->andReturn(
                "Subject: Stuff\r\n".
                "\r\n".
                'This body'
<<<<<<< HEAD
             );
        $transport->shouldReceive('mail')
                ->once()
                ->with(\Mockery::any(), \Mockery::any(), \Mockery::any(), 'Subject: Stuff'.PHP_EOL, \Mockery::any());
=======
            );
        $invoker->shouldReceive('mail')
            ->once()
            ->with(\Mockery::any(), \Mockery::any(), \Mockery::any(), 'Subject: Stuff'.PHP_EOL, \Mockery::any());
>>>>>>> 18f52d08

        $transport->send($message);
    }

    public function testTransportReturnsCountOfAllRecipientsIfInvokerReturnsTrue()
    {
        $dispatcher = $this->createEventDispatcher();
        $transport = $this->createTransport($dispatcher);

        $headers = $this->createHeaders();
        $message = $this->createMessage($headers);

        $message->shouldReceive('getTo')
                ->zeroOrMoreTimes()
                ->andReturn(array('foo@bar' => null, 'zip@button' => null));
        $message->shouldReceive('getCc')
                ->zeroOrMoreTimes()
                ->andReturn(array('test@test' => null));
        $transport->shouldReceive('mail')
                ->once()
                ->with(\Mockery::any(), \Mockery::any(), \Mockery::any(), \Mockery::any(), \Mockery::any())
                ->andReturn(true);

        $this->assertEquals(3, $transport->send($message));
    }

    public function testTransportReturnsZeroIfInvokerReturnsFalse()
    {
        $dispatcher = $this->createEventDispatcher();
        $transport = $this->createTransport($dispatcher);

        $headers = $this->createHeaders();
        $message = $this->createMessage($headers);

        $message->shouldReceive('getTo')
                ->zeroOrMoreTimes()
                ->andReturn(array('foo@bar' => null, 'zip@button' => null));
        $message->shouldReceive('getCc')
                ->zeroOrMoreTimes()
                ->andReturn(array('test@test' => null));
        $transport->shouldReceive('mail')
                ->once()
                ->with(\Mockery::any(), \Mockery::any(), \Mockery::any(), \Mockery::any(), \Mockery::any())
                ->andReturn(false);

        $this->assertEquals(0, $transport->send($message));
    }

    public function testToHeaderIsRemovedFromHeaderSetDuringSending()
    {
        $dispatcher = $this->createEventDispatcher();
        $transport = $this->createTransport($dispatcher);

        $to = $this->createHeader();
        $headers = $this->createHeaders(array(
            'To' => $to,
        ));
        $message = $this->createMessage($headers);

        $headers->shouldReceive('remove')
                ->once()
                ->with('To');
        $headers->shouldReceive('remove')
                ->zeroOrMoreTimes();
        $transport->shouldReceive('mail')
                ->once()
                ->with(\Mockery::any(), \Mockery::any(), \Mockery::any(), \Mockery::any(), \Mockery::any());

        $transport->send($message);
    }

    public function testSubjectHeaderIsRemovedFromHeaderSetDuringSending()
    {
        $dispatcher = $this->createEventDispatcher();
        $transport = $this->createTransport($dispatcher);

        $subject = $this->createHeader();
        $headers = $this->createHeaders(array(
            'Subject' => $subject,
        ));
        $message = $this->createMessage($headers);

        $headers->shouldReceive('remove')
                ->once()
                ->with('Subject');
        $headers->shouldReceive('remove')
                ->zeroOrMoreTimes();
        $transport->shouldReceive('mail')
                ->once()
                ->with(\Mockery::any(), \Mockery::any(), \Mockery::any(), \Mockery::any(), \Mockery::any());

        $transport->send($message);
    }

    public function testToHeaderIsPutBackAfterSending()
    {
        $dispatcher = $this->createEventDispatcher();
        $transport = $this->createTransport($dispatcher);

        $to = $this->createHeader();
        $headers = $this->createHeaders(array(
            'To' => $to,
        ));
        $message = $this->createMessage($headers);

        $headers->shouldReceive('set')
                ->once()
                ->with($to);
        $headers->shouldReceive('set')
                ->zeroOrMoreTimes();
        $transport->shouldReceive('mail')
                ->once()
                ->with(\Mockery::any(), \Mockery::any(), \Mockery::any(), \Mockery::any(), \Mockery::any());

        $transport->send($message);
    }

    public function testSubjectHeaderIsPutBackAfterSending()
    {
        $dispatcher = $this->createEventDispatcher();
        $transport = $this->createTransport($dispatcher);

        $subject = $this->createHeader();
        $headers = $this->createHeaders(array(
            'Subject' => $subject,
        ));
        $message = $this->createMessage($headers);

        $headers->shouldReceive('set')
                ->once()
                ->with($subject);
        $headers->shouldReceive('set')
                ->zeroOrMoreTimes();
        $transport->shouldReceive('mail')
                ->once()
                ->with(\Mockery::any(), \Mockery::any(), \Mockery::any(), \Mockery::any(), \Mockery::any());

        $transport->send($message);
    }

    public function testMessageHeadersOnlyHavePHPEolsDuringSending()
    {
        $dispatcher = $this->createEventDispatcher();
        $transport = $this->createTransport($dispatcher);

        $subject = $this->createHeader();
        $subject->shouldReceive('getFieldBody')->andReturn("Foo\r\nBar");

        $headers = $this->createHeaders(array(
            'Subject' => $subject,
        ));
        $message = $this->createMessage($headers);
        $message->shouldReceive('toString')
            ->zeroOrMoreTimes()
            ->andReturn(
                "From: Foo\r\n<foo@bar>\r\n".
                "\r\n".
                "This\r\n".
                'body'
            );

        if ("\r\n" != PHP_EOL) {
            $expectedHeaders = "From: Foo\n<foo@bar>\n";
            $expectedSubject = "Foo\nBar";
            $expectedBody = "This\nbody";
        } else {
            $expectedHeaders = "From: Foo\r\n<foo@bar>\r\n";
            $expectedSubject = "Foo\r\nBar";
            $expectedBody = "This\r\nbody";
        }

        $transport->shouldReceive('mail')
            ->once()
            ->with(\Mockery::any(), $expectedSubject, $expectedBody, $expectedHeaders, \Mockery::any());

        $transport->send($message);
    }

    // -- Creation Methods

    private function createTransport($dispatcher)
    {
        return \Mockery::mock('Swift_Transport_MailTransport', array($dispatcher))->makePartial();
    }

    private function createEventDispatcher()
    {
        return $this->getMockery('Swift_Events_EventDispatcher')->shouldIgnoreMissing();
    }

    private function createMessage($headers)
    {
        $message = $this->getMockery('Swift_Mime_Message')->shouldIgnoreMissing();
        $message->shouldReceive('getHeaders')
                ->zeroOrMoreTimes()
                ->andReturn($headers);

        return $message;
    }

    private function createHeaders($headers = array())
    {
        $set = $this->getMockery('Swift_Mime_HeaderSet')->shouldIgnoreMissing();

        if (count($headers) > 0) {
            foreach ($headers as $name => $header) {
                $set->shouldReceive('get')
                    ->zeroOrMoreTimes()
                    ->with($name)
                    ->andReturn($header);
                $set->shouldReceive('has')
                    ->zeroOrMoreTimes()
                    ->with($name)
                    ->andReturn(true);
            }
        }

        $header = $this->createHeader();
        $set->shouldReceive('get')
            ->zeroOrMoreTimes()
            ->andReturn($header);
        $set->shouldReceive('has')
            ->zeroOrMoreTimes()
            ->andReturn(true);

        return $set;
    }

    private function createHeader()
    {
        return $this->getMockery('Swift_Mime_Header')->shouldIgnoreMissing();
    }
}<|MERGE_RESOLUTION|>--- conflicted
+++ resolved
@@ -79,7 +79,7 @@
              ->andReturn(
                 'foo@bar'
              );
-        $invoker->shouldReceive('mail')
+        $transport->shouldReceive('mail')
                 ->once()
                 ->with(\Mockery::any(), \Mockery::any(), \Mockery::any(), \Mockery::any(), '-f\'foo@bar\'');
 
@@ -88,12 +88,11 @@
 
     public function testTransportSettingEmptyExtraParams()
     {
-        $invoker = $this->_createInvoker();
-        $dispatcher = $this->_createEventDispatcher();
-        $transport = $this->_createTransport($invoker, $dispatcher);
-
-        $headers = $this->_createHeaders();
-        $message = $this->_createMessage($headers);
+        $dispatcher = $this->createEventDispatcher();
+        $transport = $this->createTransport($dispatcher);
+
+        $headers = $this->createHeaders();
+        $message = $this->createMessage($headers);
 
         $message->shouldReceive('getReturnPath')
             ->zeroOrMoreTimes()
@@ -104,7 +103,7 @@
         $message->shouldReceive('getFrom')
             ->zeroOrMoreTimes()
             ->andReturn(null);
-        $invoker->shouldReceive('mail')
+        $transport->shouldReceive('mail')
             ->once()
             ->with(\Mockery::any(), \Mockery::any(), \Mockery::any(), \Mockery::any(), null);
 
@@ -113,13 +112,12 @@
 
     public function testTransportSettingSettingExtraParamsWithF()
     {
-        $invoker = $this->_createInvoker();
-        $dispatcher = $this->_createEventDispatcher();
-        $transport = $this->_createTransport($invoker, $dispatcher);
+        $dispatcher = $this->createEventDispatcher();
+        $transport = $this->createTransport($dispatcher);
         $transport->setExtraParams('-x\'foo\' -f%s');
 
-        $headers = $this->_createHeaders();
-        $message = $this->_createMessage($headers);
+        $headers = $this->createHeaders();
+        $message = $this->createMessage($headers);
 
         $message->shouldReceive('getReturnPath')
             ->zeroOrMoreTimes()
@@ -132,7 +130,7 @@
         $message->shouldReceive('getFrom')
             ->zeroOrMoreTimes()
             ->andReturn(null);
-        $invoker->shouldReceive('mail')
+        $transport->shouldReceive('mail')
             ->once()
             ->with(\Mockery::any(), \Mockery::any(), \Mockery::any(), \Mockery::any(), '-x\'foo\' -f\'foo@bar\'');
 
@@ -141,13 +139,12 @@
 
     public function testTransportSettingSettingExtraParamsWithoutF()
     {
-        $invoker = $this->_createInvoker();
-        $dispatcher = $this->_createEventDispatcher();
-        $transport = $this->_createTransport($invoker, $dispatcher);
+        $dispatcher = $this->createEventDispatcher();
+        $transport = $this->createTransport($dispatcher);
         $transport->setExtraParams('-x\'foo\'');
 
-        $headers = $this->_createHeaders();
-        $message = $this->_createMessage($headers);
+        $headers = $this->createHeaders();
+        $message = $this->createMessage($headers);
 
         $message->shouldReceive('getReturnPath')
             ->zeroOrMoreTimes()
@@ -160,7 +157,7 @@
         $message->shouldReceive('getFrom')
             ->zeroOrMoreTimes()
             ->andReturn(null);
-        $invoker->shouldReceive('mail')
+        $transport->shouldReceive('mail')
             ->once()
             ->with(\Mockery::any(), \Mockery::any(), \Mockery::any(), \Mockery::any(), '-x\'foo\'');
 
@@ -169,12 +166,11 @@
 
     public function testTransportUsesHeadersFromMessage()
     {
-        $invoker = $this->_createInvoker();
-        $dispatcher = $this->_createEventDispatcher();
-        $transport = $this->_createTransport($invoker, $dispatcher);
-
-        $headers = $this->_createHeaders();
-        $message = $this->_createMessage($headers);
+        $dispatcher = $this->createEventDispatcher();
+        $transport = $this->createTransport($dispatcher);
+
+        $headers = $this->createHeaders();
+        $message = $this->createMessage($headers);
 
         $message->shouldReceive('toString')
             ->zeroOrMoreTimes()
@@ -182,17 +178,10 @@
                 "Subject: Stuff\r\n".
                 "\r\n".
                 'This body'
-<<<<<<< HEAD
              );
         $transport->shouldReceive('mail')
-                ->once()
-                ->with(\Mockery::any(), \Mockery::any(), \Mockery::any(), 'Subject: Stuff'.PHP_EOL, \Mockery::any());
-=======
-            );
-        $invoker->shouldReceive('mail')
             ->once()
             ->with(\Mockery::any(), \Mockery::any(), \Mockery::any(), 'Subject: Stuff'.PHP_EOL, \Mockery::any());
->>>>>>> 18f52d08
 
         $transport->send($message);
     }
