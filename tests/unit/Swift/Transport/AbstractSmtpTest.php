<?php

abstract class Swift_Transport_AbstractSmtpTest extends \SwiftMailerTestCase
{
    abstract protected function getTransport($buf);

    public function testStartAccepts220ServiceGreeting()
    {
        /* -- RFC 2821, 4.2.

     Greeting = "220 " Domain [ SP text ] CRLF

     -- RFC 2822, 4.3.2.

     CONNECTION ESTABLISHMENT
         S: 220
         E: 554
        */

        $buf = $this->getBuffer();
        $smtp = $this->getTransport($buf);
        $buf->shouldReceive('initialize')
            ->once();
        $buf->shouldReceive('readLine')
            ->once()
            ->with(0)
            ->andReturn("220 some.server.tld bleh\r\n");

        $this->finishBuffer($buf);
        try {
            $this->assertFalse($smtp->isStarted(), '%s: SMTP should begin non-started');
            $smtp->start();
            $this->assertTrue($smtp->isStarted(), '%s: start() should have started connection');
        } catch (Exception $e) {
            $this->fail('220 is a valid SMTP greeting and should be accepted');
        }
    }

    public function testBadGreetingCausesException()
    {
        $buf = $this->getBuffer();
        $smtp = $this->getTransport($buf);
        $buf->shouldReceive('initialize')
            ->once();
        $buf->shouldReceive('readLine')
            ->once()
            ->with(0)
            ->andReturn("554 I'm busy\r\n");
        $this->finishBuffer($buf);
        try {
            $this->assertFalse($smtp->isStarted(), '%s: SMTP should begin non-started');
            $smtp->start();
            $this->fail('554 greeting indicates an error and should cause an exception');
        } catch (Exception $e) {
            $this->assertFalse($smtp->isStarted(), '%s: start() should have failed');
        }
    }

    public function testStartSendsHeloToInitiate()
    {
        /* -- RFC 2821, 3.2.

            3.2 Client Initiation

         Once the server has sent the welcoming message and the client has
         received it, the client normally sends the EHLO command to the
         server, indicating the client's identity.  In addition to opening the
         session, use of EHLO indicates that the client is able to process
         service extensions and requests that the server provide a list of the
         extensions it supports.  Older SMTP systems which are unable to
         support service extensions and contemporary clients which do not
         require service extensions in the mail session being initiated, MAY
         use HELO instead of EHLO.  Servers MUST NOT return the extended
         EHLO-style response to a HELO command.  For a particular connection
         attempt, if the server returns a "command not recognized" response to
         EHLO, the client SHOULD be able to fall back and send HELO.

         In the EHLO command the host sending the command identifies itself;
         the command may be interpreted as saying "Hello, I am <domain>" (and,
         in the case of EHLO, "and I support service extension requests").

       -- RFC 2281, 4.1.1.1.

       ehlo            = "EHLO" SP Domain CRLF
       helo            = "HELO" SP Domain CRLF

       -- RFC 2821, 4.3.2.

       EHLO or HELO
           S: 250
           E: 504, 550

     */

        $buf = $this->getBuffer();
        $smtp = $this->getTransport($buf);

        $buf->shouldReceive('initialize')
            ->once();
        $buf->shouldReceive('readLine')
            ->once()
            ->with(0)
            ->andReturn("220 some.server.tld bleh\r\n");
        $buf->shouldReceive('write')
            ->once()
            ->with('~^HELO example.org\r\n$~D')
            ->andReturn(1);
        $buf->shouldReceive('readLine')
            ->once()
            ->with(1)
            ->andReturn('250 ServerName'."\r\n");

        $this->finishBuffer($buf);
        try {
            $smtp->start();
        } catch (Exception $e) {
            $this->fail('Starting SMTP should send HELO and accept 250 response');
        }
    }

    public function testInvalidHeloResponseCausesException()
    {
        $buf = $this->getBuffer();
        $smtp = $this->getTransport($buf);

        $buf->shouldReceive('initialize')
            ->once();
        $buf->shouldReceive('readLine')
            ->once()
            ->with(0)
            ->andReturn("220 some.server.tld bleh\r\n");
        $buf->shouldReceive('write')
            ->once()
            ->with('~^HELO example.org\r\n$~D')
            ->andReturn(1);
        $buf->shouldReceive('readLine')
            ->once()
            ->with(1)
            ->andReturn('504 WTF'."\r\n");

        $this->finishBuffer($buf);
        try {
            $this->assertFalse($smtp->isStarted(), '%s: SMTP should begin non-started');
            $smtp->start();
            $this->fail('Non 250 HELO response should raise Exception');
        } catch (Exception $e) {
            $this->assertFalse($smtp->isStarted(), '%s: SMTP start() should have failed');
        }
    }

    public function testDomainNameIsPlacedInHelo()
    {
        /* -- RFC 2821, 4.1.4.

       The SMTP client MUST, if possible, ensure that the domain parameter
       to the EHLO command is a valid principal host name (not a CNAME or MX
       name) for its host.  If this is not possible (e.g., when the client's
       address is dynamically assigned and the client does not have an
       obvious name), an address literal SHOULD be substituted for the
       domain name and supplemental information provided that will assist in
       identifying the client.
        */

        $buf = $this->getBuffer();
        $smtp = $this->getTransport($buf);

        $buf->shouldReceive('initialize')
            ->once();
        $buf->shouldReceive('readLine')
            ->once()
            ->with(0)
            ->andReturn("220 some.server.tld bleh\r\n");
        $buf->shouldReceive('write')
            ->once()
            ->with("HELO mydomain.com\r\n")
            ->andReturn(1);
        $buf->shouldReceive('readLine')
            ->once()
            ->with(1)
            ->andReturn('250 ServerName'."\r\n");

        $this->finishBuffer($buf);
        $smtp->setLocalDomain('mydomain.com');
        $smtp->start();
    }

    public function testSuccessfulMailCommand()
    {
        /* -- RFC 2821, 3.3.

        There are three steps to SMTP mail transactions.  The transaction
        starts with a MAIL command which gives the sender identification.

        .....

        The first step in the procedure is the MAIL command.

            MAIL FROM:<reverse-path> [SP <mail-parameters> ] <CRLF>

        -- RFC 2821, 4.1.1.2.

        Syntax:

            "MAIL FROM:" ("<>" / Reverse-Path)
                       [SP Mail-parameters] CRLF
        -- RFC 2821, 4.1.2.

        Reverse-path = Path
            Forward-path = Path
            Path = "<" [ A-d-l ":" ] Mailbox ">"
            A-d-l = At-domain *( "," A-d-l )
                        ; Note that this form, the so-called "source route",
                        ; MUST BE accepted, SHOULD NOT be generated, and SHOULD be
                        ; ignored.
            At-domain = "@" domain

        -- RFC 2821, 4.3.2.

        MAIL
            S: 250
            E: 552, 451, 452, 550, 553, 503
        */

        $buf = $this->getBuffer();
        $smtp = $this->getTransport($buf);
        $message = $this->createMessage();
        $message->shouldReceive('getFrom')
                ->once()
                ->andReturn(array('me@domain.com' => 'Me'));
        $message->shouldReceive('getTo')
                ->once()
                ->andReturn(array('foo@bar' => null));
        $buf->shouldReceive('initialize')
            ->once();
        $buf->shouldReceive('write')
            ->once()
            ->with("MAIL FROM:<me@domain.com>\r\n")
            ->andReturn(1);
        $buf->shouldReceive('readLine')
            ->once()
            ->with(1)
            ->andReturn("250 OK\r\n");

        $this->finishBuffer($buf);
        try {
            $smtp->start();
            $smtp->send($message);
        } catch (Exception $e) {
            $this->fail('MAIL FROM should accept a 250 response');
        }
    }

    public function testInvalidResponseCodeFromMailCausesException()
    {
        $buf = $this->getBuffer();
        $smtp = $this->getTransport($buf);
        $message = $this->createMessage();

        $message->shouldReceive('getFrom')
                ->once()
                ->andReturn(array('me@domain.com' => 'Me'));
        $message->shouldReceive('getTo')
                ->once()
                ->andReturn(array('foo@bar' => null));
        $buf->shouldReceive('write')
            ->once()
            ->with("MAIL FROM:<me@domain.com>\r\n")
            ->andReturn(1);
        $buf->shouldReceive('readLine')
            ->once()
            ->with(1)
            ->andReturn('553 Bad'."\r\n");

        $this->finishBuffer($buf);
        try {
            $smtp->start();
            $smtp->send($message);
            $this->fail('MAIL FROM should accept a 250 response');
        } catch (Exception $e) {
        }
    }

    public function testSenderIsPreferredOverFrom()
    {
        $buf = $this->getBuffer();
        $smtp = $this->getTransport($buf);
        $message = $this->createMessage();

        $message->shouldReceive('getFrom')
                ->once()
                ->andReturn(array('me@domain.com' => 'Me'));
        $message->shouldReceive('getSender')
                ->once()
                ->andReturn(array('another@domain.com' => 'Someone'));
        $message->shouldReceive('getTo')
                ->once()
                ->andReturn(array('foo@bar' => null));
        $buf->shouldReceive('write')
            ->once()
            ->with("MAIL FROM:<another@domain.com>\r\n")
            ->andReturn(1);
        $buf->shouldReceive('readLine')
            ->once()
            ->with(1)
            ->andReturn('250 OK'."\r\n");

        $this->finishBuffer($buf);
        $smtp->start();
        $smtp->send($message);
    }

    public function testReturnPathIsPreferredOverSender()
    {
        $buf = $this->getBuffer();
        $smtp = $this->getTransport($buf);
        $message = $this->createMessage();

        $message->shouldReceive('getFrom')
                ->once()
                ->andReturn(array('me@domain.com' => 'Me'));
        $message->shouldReceive('getSender')
                ->once()
                ->andReturn(array('another@domain.com' => 'Someone'));
        $message->shouldReceive('getReturnPath')
                ->once()
                ->andReturn('more@domain.com');
        $message->shouldReceive('getTo')
                ->once()
                ->andReturn(array('foo@bar' => null));
        $buf->shouldReceive('write')
            ->once()
            ->with("MAIL FROM:<more@domain.com>\r\n")
            ->andReturn(1);
        $buf->shouldReceive('readLine')
            ->once()
            ->with(1)
            ->andReturn('250 OK'."\r\n");

        $this->finishBuffer($buf);
        $smtp->start();
        $smtp->send($message);
    }

    public function testSuccessfulRcptCommandWith250Response()
    {
        /* -- RFC 2821, 3.3.

     The second step in the procedure is the RCPT command.

            RCPT TO:<forward-path> [ SP <rcpt-parameters> ] <CRLF>

     The first or only argument to this command includes a forward-path
     (normally a mailbox and domain, always surrounded by "<" and ">"
     brackets) identifying one recipient.  If accepted, the SMTP server
     returns a 250 OK reply and stores the forward-path.  If the recipient
     is known not to be a deliverable address, the SMTP server returns a
     550 reply, typically with a string such as "no such user - " and the
     mailbox name (other circumstances and reply codes are possible).
     This step of the procedure can be repeated any number of times.

        -- RFC 2821, 4.1.1.3.

        This command is used to identify an individual recipient of the mail
        data; multiple recipients are specified by multiple use of this
        command.  The argument field contains a forward-path and may contain
        optional parameters.

        The forward-path normally consists of the required destination
        mailbox.  Sending systems SHOULD not generate the optional list of
        hosts known as a source route.

        .......

        "RCPT TO:" ("<Postmaster@" domain ">" / "<Postmaster>" / Forward-Path)
                                        [SP Rcpt-parameters] CRLF

        -- RFC 2821, 4.2.2.

            250 Requested mail action okay, completed
            251 User not local; will forward to <forward-path>
         (See section 3.4)
            252 Cannot VRFY user, but will accept message and attempt
                    delivery

        -- RFC 2821, 4.3.2.

        RCPT
            S: 250, 251 (but see section 3.4 for discussion of 251 and 551)
            E: 550, 551, 552, 553, 450, 451, 452, 503, 550
        */

        //We'll treat 252 as accepted since it isn't really a failure

        $buf = $this->getBuffer();
        $smtp = $this->getTransport($buf);
        $message = $this->createMessage();

        $message->shouldReceive('getFrom')
                ->once()
                ->andReturn(array('me@domain.com' => 'Me'));
        $message->shouldReceive('getTo')
                ->once()
                ->andReturn(array('foo@bar' => null));
        $buf->shouldReceive('write')
            ->once()
            ->with("MAIL FROM:<me@domain.com>\r\n")
            ->andReturn(1);
        $buf->shouldReceive('readLine')
            ->once()
            ->with(1)
            ->andReturn('250 OK'."\r\n");
        $buf->shouldReceive('write')
            ->once()
            ->with("RCPT TO:<foo@bar>\r\n")
            ->andReturn(2);
        $buf->shouldReceive('readLine')
            ->once()
            ->with(2)
            ->andReturn('250 OK'."\r\n");

        $this->finishBuffer($buf);
        try {
            $smtp->start();
            $smtp->send($message);
        } catch (Exception $e) {
            $this->fail('RCPT TO should accept a 250 response');
        }
    }

    public function testMailFromCommandIsOnlySentOncePerMessage()
    {
        $buf = $this->getBuffer();
        $smtp = $this->getTransport($buf);
        $message = $this->createMessage();

        $message->shouldReceive('getFrom')
                ->once()
                ->andReturn(array('me@domain.com' => 'Me'));
        $message->shouldReceive('getTo')
                ->once()
                ->andReturn(array('foo@bar' => null));
        $buf->shouldReceive('write')
            ->once()
            ->with("MAIL FROM:<me@domain.com>\r\n")
            ->andReturn(1);
        $buf->shouldReceive('readLine')
            ->once()
            ->with(1)
            ->andReturn('250 OK'."\r\n");
        $buf->shouldReceive('write')
            ->once()
            ->with("RCPT TO:<foo@bar>\r\n")
            ->andReturn(2);
        $buf->shouldReceive('readLine')
            ->once()
            ->with(2)
            ->andReturn('250 OK'."\r\n");
        $buf->shouldReceive('write')
            ->never()
            ->with("MAIL FROM:<me@domain.com>\r\n");

        $this->finishBuffer($buf);
        $smtp->start();
        $smtp->send($message);
    }

    public function testMultipleRecipientsSendsMultipleRcpt()
    {
        $buf = $this->getBuffer();
        $smtp = $this->getTransport($buf);
        $message = $this->createMessage();

        $message->shouldReceive('getFrom')
                ->once()
                ->andReturn(array('me@domain.com' => 'Me'));
        $message->shouldReceive('getTo')
                ->once()
                ->andReturn(array(
                    'foo@bar' => null,
                    'zip@button' => 'Zip Button',
                    'test@domain' => 'Test user',
                ));
        $buf->shouldReceive('write')
            ->once()
            ->with("RCPT TO:<foo@bar>\r\n")
            ->andReturn(1);
        $buf->shouldReceive('readLine')
            ->once()
            ->with(1)
            ->andReturn('250 OK'."\r\n");
        $buf->shouldReceive('write')
            ->once()
            ->with("RCPT TO:<zip@button>\r\n")
            ->andReturn(2);
        $buf->shouldReceive('readLine')
            ->once()
            ->with(2)
            ->andReturn('250 OK'."\r\n");
        $buf->shouldReceive('write')
            ->once()
            ->with("RCPT TO:<test@domain>\r\n")
            ->andReturn(3);
        $buf->shouldReceive('readLine')
            ->once()
            ->with(3)
            ->andReturn('250 OK'."\r\n");

        $this->finishBuffer($buf);
        $smtp->start();
        $smtp->send($message);
    }

    public function testCcRecipientsSendsMultipleRcpt()
    {
        $buf = $this->getBuffer();
        $smtp = $this->getTransport($buf);
        $message = $this->createMessage();

        $message->shouldReceive('getFrom')
                ->once()
                ->andReturn(array('me@domain.com' => 'Me'));
        $message->shouldReceive('getTo')
                ->once()
                ->andReturn(array('foo@bar' => null));
        $message->shouldReceive('getCc')
                ->once()
                ->andReturn(array(
                    'zip@button' => 'Zip Button',
                    'test@domain' => 'Test user',
                ));
        $buf->shouldReceive('write')
            ->once()
            ->with("RCPT TO:<foo@bar>\r\n")
            ->andReturn(1);
        $buf->shouldReceive('readLine')
            ->once()
            ->with(1)
            ->andReturn('250 OK'."\r\n");
        $buf->shouldReceive('write')
            ->once()
            ->with("RCPT TO:<zip@button>\r\n")
            ->andReturn(2);
        $buf->shouldReceive('readLine')
            ->once()
            ->with(2)
            ->andReturn('250 OK'."\r\n");
        $buf->shouldReceive('write')
            ->once()
            ->with("RCPT TO:<test@domain>\r\n")
            ->andReturn(3);
        $buf->shouldReceive('readLine')
            ->once()
            ->with(3)
            ->andReturn('250 OK'."\r\n");

        $this->finishBuffer($buf);
        $smtp->start();
        $smtp->send($message);
    }

    public function testSendReturnsNumberOfSuccessfulRecipients()
    {
        $buf = $this->getBuffer();
        $smtp = $this->getTransport($buf);
        $message = $this->createMessage();

        $message->shouldReceive('getFrom')
                ->once()
                ->andReturn(array('me@domain.com' => 'Me'));
        $message->shouldReceive('getTo')
                ->once()
                ->andReturn(array('foo@bar' => null));
        $message->shouldReceive('getCc')
                ->once()
                ->andReturn(array(
                    'zip@button' => 'Zip Button',
                    'test@domain' => 'Test user',
                ));
        $buf->shouldReceive('write')
            ->once()
            ->with("RCPT TO:<foo@bar>\r\n")
            ->andReturn(1);
        $buf->shouldReceive('readLine')
            ->once()
            ->with(1)
            ->andReturn('250 OK'."\r\n");
        $buf->shouldReceive('write')
            ->once()
            ->with("RCPT TO:<zip@button>\r\n")
            ->andReturn(2);
        $buf->shouldReceive('readLine')
            ->once()
            ->with(2)
            ->andReturn('501 Nobody here'."\r\n");
        $buf->shouldReceive('write')
            ->once()
            ->with("RCPT TO:<test@domain>\r\n")
            ->andReturn(3);
        $buf->shouldReceive('readLine')
            ->once()
            ->with(3)
            ->andReturn('250 OK'."\r\n");

        $this->finishBuffer($buf);
        $smtp->start();
        $this->assertEquals(2, $smtp->send($message),
            '%s: 1 of 3 recipients failed so 2 should be returned'
            );
    }

    public function testRsetIsSentIfNoSuccessfulRecipients()
    {
        /* --RFC 2821, 4.1.1.5.

        This command specifies that the current mail transaction will be
        aborted.  Any stored sender, recipients, and mail data MUST be
        discarded, and all buffers and state tables cleared.  The receiver
        MUST send a "250 OK" reply to a RSET command with no arguments.  A
        reset command may be issued by the client at any time.

        -- RFC 2821, 4.3.2.

        RSET
            S: 250
        */

        $buf = $this->getBuffer();
        $smtp = $this->getTransport($buf);
        $message = $this->createMessage();

        $message->shouldReceive('getFrom')
                ->once()
                ->andReturn(array('me@domain.com' => 'Me'));
        $message->shouldReceive('getTo')
                ->once()
                ->andReturn(array('foo@bar' => null));
        $buf->shouldReceive('write')
            ->once()
            ->with("RCPT TO:<foo@bar>\r\n")
            ->andReturn(1);
        $buf->shouldReceive('readLine')
            ->once()
            ->with(1)
            ->andReturn('503 Bad'."\r\n");
        $buf->shouldReceive('write')
            ->once()
            ->with("RSET\r\n")
            ->andReturn(2);
        $buf->shouldReceive('readLine')
            ->once()
            ->with(2)
            ->andReturn('250 OK'."\r\n");

        $this->finishBuffer($buf);
        $smtp->start();
        $this->assertEquals(0, $smtp->send($message),
            '%s: 1 of 1 recipients failed so 0 should be returned'
            );
    }

    public function testSuccessfulDataCommand()
    {
        /* -- RFC 2821, 3.3.

        The third step in the procedure is the DATA command (or some
        alternative specified in a service extension).

                    DATA <CRLF>

        If accepted, the SMTP server returns a 354 Intermediate reply and
        considers all succeeding lines up to but not including the end of
        mail data indicator to be the message text.

        -- RFC 2821, 4.1.1.4.

        The receiver normally sends a 354 response to DATA, and then treats
        the lines (strings ending in <CRLF> sequences, as described in
        section 2.3.7) following the command as mail data from the sender.
        This command causes the mail data to be appended to the mail data
        buffer.  The mail data may contain any of the 128 ASCII character
        codes, although experience has indicated that use of control
        characters other than SP, HT, CR, and LF may cause problems and
        SHOULD be avoided when possible.

        -- RFC 2821, 4.3.2.

        DATA
            I: 354 -> data -> S: 250
                                                E: 552, 554, 451, 452
            E: 451, 554, 503
        */

        $buf = $this->getBuffer();
        $smtp = $this->getTransport($buf);
        $message = $this->createMessage();

        $message->shouldReceive('getFrom')
                ->once()
                ->andReturn(array('me@domain.com' => 'Me'));
        $message->shouldReceive('getTo')
                ->once()
                ->andReturn(array('foo@bar' => null));
        $buf->shouldReceive('write')
            ->once()
            ->with("DATA\r\n")
            ->andReturn(1);
        $buf->shouldReceive('readLine')
            ->once()
            ->with(1)
            ->andReturn('354 Go ahead'."\r\n");

        $this->finishBuffer($buf);
        try {
            $smtp->start();
            $smtp->send($message);
        } catch (Exception $e) {
            $this->fail('354 is the expected response to DATA');
        }
    }

    public function testBadDataResponseCausesException()
    {
        $buf = $this->getBuffer();
        $smtp = $this->getTransport($buf);
        $message = $this->createMessage();

        $message->shouldReceive('getFrom')
                ->once()
                ->andReturn(array('me@domain.com' => 'Me'));
        $message->shouldReceive('getTo')
                ->once()
                ->andReturn(array('foo@bar' => null));
        $buf->shouldReceive('write')
            ->once()
            ->with("DATA\r\n")
            ->andReturn(1);
        $buf->shouldReceive('readLine')
            ->once()
            ->with(1)
            ->andReturn('451 Bad'."\r\n");

        $this->finishBuffer($buf);
        try {
            $smtp->start();
            $smtp->send($message);
            $this->fail('354 is the expected response to DATA (not observed)');
        } catch (Exception $e) {
        }
    }

    public function testMessageIsStreamedToBufferForData()
    {
        $buf = $this->getBuffer();
        $smtp = $this->getTransport($buf);
        $message = $this->createMessage();

        $message->shouldReceive('getFrom')
                ->once()
                ->andReturn(array('me@domain.com' => 'Me'));
        $message->shouldReceive('getTo')
                ->once()
                ->andReturn(array('foo@bar' => null));
        $buf->shouldReceive('write')
            ->once()
            ->with("DATA\r\n")
            ->andReturn(1);
        $buf->shouldReceive('readLine')
            ->once()
            ->with(1)
            ->andReturn('354 OK'."\r\n");
        $buf->shouldReceive('write')
            ->once()
            ->with("\r\n.\r\n")
            ->andReturn(2);
        $buf->shouldReceive('readLine')
            ->once()
            ->with(2)
            ->andReturn('250 OK'."\r\n");

        $this->finishBuffer($buf);
        $smtp->start();
        $smtp->send($message);
    }

    public function testBadResponseAfterDataTransmissionCausesException()
    {
        $buf = $this->getBuffer();
        $smtp = $this->getTransport($buf);
        $message = $this->createMessage();

        $message->shouldReceive('getFrom')
                ->once()
                ->andReturn(array('me@domain.com' => 'Me'));
        $message->shouldReceive('getTo')
                ->once()
                ->andReturn(array('foo@bar' => null));
        $buf->shouldReceive('write')
            ->once()
            ->with("DATA\r\n")
            ->andReturn(1);
        $buf->shouldReceive('readLine')
            ->once()
            ->with(1)
            ->andReturn('354 OK'."\r\n");
        $buf->shouldReceive('write')
            ->once()
            ->with("\r\n.\r\n")
            ->andReturn(2);
        $buf->shouldReceive('readLine')
            ->once()
            ->with(2)
            ->andReturn('554 Error'."\r\n");

        $this->finishBuffer($buf);
        try {
            $smtp->start();
            $smtp->send($message);
            $this->fail('250 is the expected response after a DATA transmission (not observed)');
        } catch (Exception $e) {
        }
    }

    public function testBccRecipientsAreRemovedFromHeaders()
    {
        /* -- RFC 2821, 7.2.

     Addresses that do not appear in the message headers may appear in the
     RCPT commands to an SMTP server for a number of reasons.  The two
     most common involve the use of a mailing address as a "list exploder"
     (a single address that resolves into multiple addresses) and the
     appearance of "blind copies".  Especially when more than one RCPT
     command is present, and in order to avoid defeating some of the
     purpose of these mechanisms, SMTP clients and servers SHOULD NOT copy
     the full set of RCPT command arguments into the headers, either as
     part of trace headers or as informational or private-extension
     headers.  Since this rule is often violated in practice, and cannot
     be enforced, sending SMTP systems that are aware of "bcc" use MAY
     find it helpful to send each blind copy as a separate message
     transaction containing only a single RCPT command.
     */

        $buf = $this->getBuffer();
        $smtp = $this->getTransport($buf);
        $message = $this->createMessage();
        $message->shouldReceive('getFrom')
                ->zeroOrMoreTimes()
                ->andReturn(array('me@domain.com' => 'Me'));
        $message->shouldReceive('getTo')
                ->zeroOrMoreTimes()
                ->andReturn(array('foo@bar' => null));
        $message->shouldReceive('getBcc')
                ->zeroOrMoreTimes()
                ->andReturn(array(
                    'zip@button' => 'Zip Button',
                    'test@domain' => 'Test user',
                ));
        $message->shouldReceive('setBcc')
                ->once()
                ->with(array());
        $message->shouldReceive('setBcc')
                ->zeroOrMoreTimes();

        $this->finishBuffer($buf);
        $smtp->start();
        $smtp->send($message);
    }

    public function testEachBccRecipientIsSentASeparateMessage()
    {
        $buf = $this->getBuffer();
        $smtp = $this->getTransport($buf);
        $message = $this->createMessage();

        $message->shouldReceive('getFrom')
                ->zeroOrMoreTimes()
                ->andReturn(array('me@domain.com' => 'Me'));
        $message->shouldReceive('getTo')
                ->zeroOrMoreTimes()
                ->andReturn(array('foo@bar' => null));
        $message->shouldReceive('getBcc')
                ->zeroOrMoreTimes()
                ->andReturn(array(
                    'zip@button' => 'Zip Button',
                    'test@domain' => 'Test user',
                ));
        $message->shouldReceive('setBcc')
                ->atLeast()->once()
                ->with(array());
        $message->shouldReceive('setBcc')
                ->once()
                ->with(array('zip@button' => 'Zip Button'));
        $message->shouldReceive('setBcc')
                ->once()
                ->with(array('test@domain' => 'Test user'));
        $message->shouldReceive('setBcc')
                ->atLeast()->once()
                ->with(array(
                    'zip@button' => 'Zip Button',
                    'test@domain' => 'Test user',
                ));

        $buf->shouldReceive('write')->once()->with("MAIL FROM:<me@domain.com>\r\n")->andReturn(1);
        $buf->shouldReceive('readLine')->once()->with(1)->andReturn("250 OK\r\n");
        $buf->shouldReceive('write')->once()->with("RCPT TO:<foo@bar>\r\n")->andReturn(2);
        $buf->shouldReceive('readLine')->once()->with(2)->andReturn("250 OK\r\n");
        $buf->shouldReceive('write')->once()->with("DATA\r\n")->andReturn(3);
        $buf->shouldReceive('readLine')->once()->with(3)->andReturn("354 OK\r\n");
        $buf->shouldReceive('write')->once()->with("\r\n.\r\n")->andReturn(4);
        $buf->shouldReceive('readLine')->once()->with(4)->andReturn("250 OK\r\n");

        $buf->shouldReceive('write')->once()->with("MAIL FROM:<me@domain.com>\r\n")->andReturn(5);
        $buf->shouldReceive('readLine')->once()->with(5)->andReturn("250 OK\r\n");
        $buf->shouldReceive('write')->once()->with("RCPT TO:<zip@button>\r\n")->andReturn(6);
        $buf->shouldReceive('readLine')->once()->with(6)->andReturn("250 OK\r\n");
        $buf->shouldReceive('write')->once()->with("DATA\r\n")->andReturn(7);
        $buf->shouldReceive('readLine')->once()->with(7)->andReturn("354 OK\r\n");
        $buf->shouldReceive('write')->once()->with("\r\n.\r\n")->andReturn(8);
        $buf->shouldReceive('readLine')->once()->with(8)->andReturn("250 OK\r\n");

        $buf->shouldReceive('write')->once()->with("MAIL FROM:<me@domain.com>\r\n")->andReturn(9);
        $buf->shouldReceive('readLine')->once()->with(9)->andReturn("250 OK\r\n");
        $buf->shouldReceive('write')->once()->with("RCPT TO:<test@domain>\r\n")->andReturn(10);
        $buf->shouldReceive('readLine')->once()->with(10)->andReturn("250 OK\r\n");
        $buf->shouldReceive('write')->once()->with("DATA\r\n")->andReturn(11);
        $buf->shouldReceive('readLine')->once()->with(11)->andReturn("354 OK\r\n");
        $buf->shouldReceive('write')->once()->with("\r\n.\r\n")->andReturn(12);
        $buf->shouldReceive('readLine')->once()->with(12)->andReturn("250 OK\r\n");

        $this->finishBuffer($buf);
        $smtp->start();
        $this->assertEquals(3, $smtp->send($message));
    }

    public function testMessageStateIsRestoredOnFailure()
    {
        $buf = $this->getBuffer();
        $smtp = $this->getTransport($buf);
        $message = $this->createMessage();

        $message->shouldReceive('getFrom')
                ->zeroOrMoreTimes()
                ->andReturn(array('me@domain.com' => 'Me'));
        $message->shouldReceive('getTo')
                ->zeroOrMoreTimes()
                ->andReturn(array('foo@bar' => null));
        $message->shouldReceive('getBcc')
                ->zeroOrMoreTimes()
                ->andReturn(array(
                    'zip@button' => 'Zip Button',
                    'test@domain' => 'Test user',
                ));
        $message->shouldReceive('setBcc')
                ->once()
                ->with(array());
        $message->shouldReceive('setBcc')
                ->once()
                ->with(array(
                    'zip@button' => 'Zip Button',
                    'test@domain' => 'Test user',
                ));
        $buf->shouldReceive('write')
            ->once()
            ->with("MAIL FROM:<me@domain.com>\r\n")
            ->andReturn(1);
        $buf->shouldReceive('readLine')
            ->once()
            ->with(1)
            ->andReturn("250 OK\r\n");
        $buf->shouldReceive('write')
            ->once()
            ->with("RCPT TO:<foo@bar>\r\n")
            ->andReturn(2);
        $buf->shouldReceive('readLine')
            ->once()
            ->with(2)
            ->andReturn("250 OK\r\n");
        $buf->shouldReceive('write')
            ->once()
            ->with("DATA\r\n")
            ->andReturn(3);
        $buf->shouldReceive('readLine')
            ->once()
            ->with(3)
            ->andReturn("451 No\r\n");

        $this->finishBuffer($buf);

        $smtp->start();
        try {
            $smtp->send($message);
            $this->fail('A bad response was given so exception is expected');
        } catch (Exception $e) {
        }
    }

    public function testStopSendsQuitCommand()
    {
        /* -- RFC 2821, 4.1.1.10.

        This command specifies that the receiver MUST send an OK reply, and
        then close the transmission channel.

        The receiver MUST NOT intentionally close the transmission channel
        until it receives and replies to a QUIT command (even if there was an
        error).  The sender MUST NOT intentionally close the transmission
        channel until it sends a QUIT command and SHOULD wait until it
        receives the reply (even if there was an error response to a previous
        command).  If the connection is closed prematurely due to violations
        of the above or system or network failure, the server MUST cancel any
        pending transaction, but not undo any previously completed
        transaction, and generally MUST act as if the command or transaction
        in progress had received a temporary error (i.e., a 4yz response).

        The QUIT command may be issued at any time.

        Syntax:
            "QUIT" CRLF
        */

        $buf = $this->getBuffer();
        $smtp = $this->getTransport($buf);
        $message = $this->createMessage();
        $buf->shouldReceive('initialize')
            ->once();
        $buf->shouldReceive('write')
            ->once()
            ->with("QUIT\r\n")
            ->andReturn(1);
        $buf->shouldReceive('readLine')
            ->once()
            ->with(1)
            ->andReturn("221 Bye\r\n");
        $buf->shouldReceive('terminate')
            ->once();

        $this->finishBuffer($buf);

        $this->assertFalse($smtp->isStarted());
        $smtp->start();
        $this->assertTrue($smtp->isStarted());
        $smtp->stop();
        $this->assertFalse($smtp->isStarted());
    }

    public function testBufferCanBeFetched()
    {
        $buf = $this->getBuffer();
        $smtp = $this->getTransport($buf);
        $ref = $smtp->getBuffer();
        $this->assertEquals($buf, $ref);
    }

    public function testBufferCanBeWrittenToUsingExecuteCommand()
    {
        $buf = $this->getBuffer();
        $smtp = $this->getTransport($buf);
        $message = $this->createMessage();
        $buf->shouldReceive('write')
            ->zeroOrMoreTimes()
            ->with("FOO\r\n")
            ->andReturn(1);
        $buf->shouldReceive('readLine')
            ->zeroOrMoreTimes()
            ->with(1)
            ->andReturn("250 OK\r\n");

        $res = $smtp->executeCommand("FOO\r\n");
        $this->assertEquals("250 OK\r\n", $res);
    }

    public function testResponseCodesAreValidated()
    {
        $buf = $this->getBuffer();
        $smtp = $this->getTransport($buf);
        $message = $this->createMessage();
        $buf->shouldReceive('write')
            ->zeroOrMoreTimes()
            ->with("FOO\r\n")
            ->andReturn(1);
        $buf->shouldReceive('readLine')
            ->zeroOrMoreTimes()
            ->with(1)
            ->andReturn("551 Not ok\r\n");

        try {
            $smtp->executeCommand("FOO\r\n", array(250, 251));
            $this->fail('A 250 or 251 response was needed but 551 was returned.');
        } catch (Exception $e) {
        }
    }

    public function testFailedRecipientsCanBeCollectedByReference()
    {
        $buf = $this->getBuffer();
        $smtp = $this->getTransport($buf);
        $message = $this->createMessage();

        $message->shouldReceive('getFrom')
                ->zeroOrMoreTimes()
                ->andReturn(array('me@domain.com' => 'Me'));
        $message->shouldReceive('getTo')
                ->zeroOrMoreTimes()
                ->andReturn(array('foo@bar' => null));
        $message->shouldReceive('getBcc')
                ->zeroOrMoreTimes()
                ->andReturn(array(
                    'zip@button' => 'Zip Button',
                    'test@domain' => 'Test user',
                ));
        $message->shouldReceive('setBcc')
                ->atLeast()->once()
                ->with(array());
        $message->shouldReceive('setBcc')
                ->once()
                ->with(array('zip@button' => 'Zip Button'));
        $message->shouldReceive('setBcc')
                ->once()
                ->with(array('test@domain' => 'Test user'));
        $message->shouldReceive('setBcc')
                ->atLeast()->once()
                ->with(array(
                    'zip@button' => 'Zip Button',
                    'test@domain' => 'Test user',
                ));

        $buf->shouldReceive('write')->once()->with("MAIL FROM:<me@domain.com>\r\n")->andReturn(1);
        $buf->shouldReceive('readLine')->once()->with(1)->andReturn("250 OK\r\n");
        $buf->shouldReceive('write')->once()->with("RCPT TO:<foo@bar>\r\n")->andReturn(2);
        $buf->shouldReceive('readLine')->once()->with(2)->andReturn("250 OK\r\n");
        $buf->shouldReceive('write')->once()->with("DATA\r\n")->andReturn(3);
        $buf->shouldReceive('readLine')->once()->with(3)->andReturn("354 OK\r\n");
        $buf->shouldReceive('write')->once()->with("\r\n.\r\n")->andReturn(4);
        $buf->shouldReceive('readLine')->once()->with(4)->andReturn("250 OK\r\n");

        $buf->shouldReceive('write')->once()->with("MAIL FROM:<me@domain.com>\r\n")->andReturn(5);
        $buf->shouldReceive('readLine')->once()->with(5)->andReturn("250 OK\r\n");
        $buf->shouldReceive('write')->once()->with("RCPT TO:<zip@button>\r\n")->andReturn(6);
        $buf->shouldReceive('readLine')->once()->with(6)->andReturn("500 Bad\r\n");
        $buf->shouldReceive('write')->once()->with("RSET\r\n")->andReturn(7);
        $buf->shouldReceive('readLine')->once()->with(7)->andReturn("250 OK\r\n");

        $buf->shouldReceive('write')->once()->with("MAIL FROM:<me@domain.com>\r\n")->andReturn(9);
        $buf->shouldReceive('readLine')->once()->with(9)->andReturn("250 OK\r\n");
        $buf->shouldReceive('write')->once()->with("RCPT TO:<test@domain>\r\n")->andReturn(10);
        $buf->shouldReceive('readLine')->once()->with(10)->andReturn("500 Bad\r\n");
        $buf->shouldReceive('write')->once()->with("RSET\r\n")->andReturn(11);
        $buf->shouldReceive('readLine')->once()->with(11)->andReturn("250 OK\r\n");

        $this->finishBuffer($buf);
        $smtp->start();
        $this->assertEquals(1, $smtp->send($message, $failures));
        $this->assertEquals(array('zip@button', 'test@domain'), $failures,
            '%s: Failures should be caught in an array'
            );
    }

    public function testSendingRegeneratesMessageId()
    {
        $buf = $this->getBuffer();
        $smtp = $this->getTransport($buf);
        $message = $this->createMessage();
        $message->shouldReceive('getFrom')
                ->zeroOrMoreTimes()
                ->andReturn(array('me@domain.com' => 'Me'));
        $message->shouldReceive('getTo')
                ->zeroOrMoreTimes()
                ->andReturn(array('foo@bar' => null));
        $message->shouldReceive('generateId')
                ->once();

        $this->finishBuffer($buf);
        $smtp->start();
        $smtp->send($message);
    }

<<<<<<< HEAD
    public function testPing()
=======
    public function testSetLocalDomain()
>>>>>>> 9658bab2
    {
        $buf = $this->getBuffer();
        $smtp = $this->getTransport($buf);

<<<<<<< HEAD
        $buf->shouldReceive('initialize')
            ->once();
        $buf->shouldReceive('readLine')
            ->once()
            ->with(0)
            ->andReturn("220 some.server.tld bleh\r\n");
        $buf->shouldReceive('write')
            ->once()
            ->with('~^NOOP\r\n$~D')
            ->andReturn(1);
        $buf->shouldReceive('readLine')
            ->once()
            ->with(1)
            ->andReturn('250 OK'."\r\n");

        $this->finishBuffer($buf);
        $this->assertTrue($smtp->ping());
    }

    public function testPingOnDeadConnection()
    {
        $buf = $this->getBuffer();
        $smtp = $this->getTransport($buf);

        $buf->shouldReceive('initialize')
            ->once();
        $buf->shouldReceive('readLine')
            ->once()
            ->with(0)
            ->andReturn("220 some.server.tld bleh\r\n");
        $buf->shouldReceive('write')
            ->once()
            ->with('~^NOOP\r\n$~D')
            ->andThrow('Swift_TransportException');

        $this->finishBuffer($buf);
        $smtp->start();
        $this->assertTrue($smtp->isStarted());
        $this->assertFalse($smtp->ping());
        $this->assertFalse($smtp->isStarted());
=======
        $smtp->setLocalDomain('example.com');
        $this->assertEquals('example.com', $smtp->getLocalDomain());

        $smtp->setLocalDomain('192.168.0.1');
        $this->assertEquals('[192.168.0.1]', $smtp->getLocalDomain());

        $smtp->setLocalDomain('[192.168.0.1]');
        $this->assertEquals('[192.168.0.1]', $smtp->getLocalDomain());

        $smtp->setLocalDomain('fd00::');
        $this->assertEquals('[IPv6:fd00::]', $smtp->getLocalDomain());

        $smtp->setLocalDomain('[IPv6:fd00::]');
        $this->assertEquals('[IPv6:fd00::]', $smtp->getLocalDomain());
>>>>>>> 9658bab2
    }

    protected function getBuffer()
    {
        return $this->getMockery('Swift_Transport_IoBuffer')->shouldIgnoreMissing();
    }

    protected function createMessage()
    {
        return $this->getMockery('Swift_Mime_SimpleMessage')->shouldIgnoreMissing();
    }

    protected function finishBuffer($buf)
    {
        $buf->shouldReceive('readLine')
            ->zeroOrMoreTimes()
            ->with(0)
            ->andReturn('220 server.com foo'."\r\n");
        $buf->shouldReceive('write')
            ->zeroOrMoreTimes()
            ->with('~^(EH|HE)LO .*?\r\n$~D')
            ->andReturn($x = uniqid());
        $buf->shouldReceive('readLine')
            ->zeroOrMoreTimes()
            ->with($x)
            ->andReturn('250 ServerName'."\r\n");
        $buf->shouldReceive('write')
            ->zeroOrMoreTimes()
            ->with('~^MAIL FROM:<.*?>\r\n$~D')
            ->andReturn($x = uniqid());
        $buf->shouldReceive('readLine')
            ->zeroOrMoreTimes()
            ->with($x)
            ->andReturn("250 OK\r\n");
        $buf->shouldReceive('write')
            ->zeroOrMoreTimes()
            ->with('~^RCPT TO:<.*?>\r\n$~D')
            ->andReturn($x = uniqid());
        $buf->shouldReceive('readLine')
            ->zeroOrMoreTimes()
            ->with($x)
            ->andReturn("250 OK\r\n");
        $buf->shouldReceive('write')
            ->zeroOrMoreTimes()
            ->with("DATA\r\n")
            ->andReturn($x = uniqid());
        $buf->shouldReceive('readLine')
            ->zeroOrMoreTimes()
            ->with($x)
            ->andReturn("354 OK\r\n");
        $buf->shouldReceive('write')
            ->zeroOrMoreTimes()
            ->with("\r\n.\r\n")
            ->andReturn($x = uniqid());
        $buf->shouldReceive('readLine')
            ->zeroOrMoreTimes()
            ->with($x)
            ->andReturn("250 OK\r\n");
        $buf->shouldReceive('write')
            ->zeroOrMoreTimes()
            ->with("RSET\r\n")
            ->andReturn($x = uniqid());
        $buf->shouldReceive('readLine')
            ->zeroOrMoreTimes()
            ->with($x)
            ->andReturn("250 OK\r\n");

        $buf->shouldReceive('write')
            ->zeroOrMoreTimes()
            ->andReturn(false);
        $buf->shouldReceive('readLine')
            ->zeroOrMoreTimes()
            ->andReturn(false);
    }
}<|MERGE_RESOLUTION|>--- conflicted
+++ resolved
@@ -1173,16 +1173,11 @@
         $smtp->send($message);
     }
 
-<<<<<<< HEAD
     public function testPing()
-=======
-    public function testSetLocalDomain()
->>>>>>> 9658bab2
-    {
-        $buf = $this->getBuffer();
-        $smtp = $this->getTransport($buf);
-
-<<<<<<< HEAD
+    {
+        $buf = $this->getBuffer();
+        $smtp = $this->getTransport($buf);
+
         $buf->shouldReceive('initialize')
             ->once();
         $buf->shouldReceive('readLine')
@@ -1223,7 +1218,13 @@
         $this->assertTrue($smtp->isStarted());
         $this->assertFalse($smtp->ping());
         $this->assertFalse($smtp->isStarted());
-=======
+    }
+
+    public function testSetLocalDomain()
+    {
+        $buf = $this->getBuffer();
+        $smtp = $this->getTransport($buf);
+
         $smtp->setLocalDomain('example.com');
         $this->assertEquals('example.com', $smtp->getLocalDomain());
 
@@ -1238,7 +1239,6 @@
 
         $smtp->setLocalDomain('[IPv6:fd00::]');
         $this->assertEquals('[IPv6:fd00::]', $smtp->getLocalDomain());
->>>>>>> 9658bab2
     }
 
     protected function getBuffer()
