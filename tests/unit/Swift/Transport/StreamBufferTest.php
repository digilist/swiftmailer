--- conflicted
+++ resolved
@@ -26,13 +26,7 @@
         $buffer->setWriteTranslations(array('x' => 'y', 'a' => 'b'));
     }
 
-<<<<<<< HEAD
-    // -- Creation methods
-
     private function createBuffer($replacementFactory)
-=======
-    private function _createBuffer($replacementFactory)
->>>>>>> 800e32f8
     {
         return new Swift_Transport_StreamBuffer($replacementFactory);
     }
