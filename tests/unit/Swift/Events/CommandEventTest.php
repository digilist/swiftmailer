<?php

class Swift_Events_CommandEventTest extends \PHPUnit_Framework_TestCase
{
    public function testCommandCanBeFetchedByGetter()
    {
        $evt = $this->createEvent($this->createTransport(), "FOO\r\n");
        $this->assertEquals("FOO\r\n", $evt->getCommand());
    }

    public function testSuccessCodesCanBeFetchedViaGetter()
    {
        $evt = $this->createEvent($this->createTransport(), "FOO\r\n", array(250));
        $this->assertEquals(array(250), $evt->getSuccessCodes());
    }

    public function testSourceIsBuffer()
    {
        $transport = $this->createTransport();
        $evt = $this->createEvent($transport, "FOO\r\n");
        $ref = $evt->getSource();
        $this->assertEquals($transport, $ref);
    }

<<<<<<< HEAD
    // -- Creation Methods

    private function createEvent(Swift_Transport $source, $command, $successCodes = array())
=======
    private function _createEvent(Swift_Transport $source, $command, $successCodes = array())
>>>>>>> 800e32f8
    {
        return new Swift_Events_CommandEvent($source, $command, $successCodes);
    }

    private function createTransport()
    {
        return $this->getMockBuilder('Swift_Transport')->getMock();
    }
}<|MERGE_RESOLUTION|>--- conflicted
+++ resolved
@@ -22,13 +22,7 @@
         $this->assertEquals($transport, $ref);
     }
 
-<<<<<<< HEAD
-    // -- Creation Methods
-
     private function createEvent(Swift_Transport $source, $command, $successCodes = array())
-=======
-    private function _createEvent(Swift_Transport $source, $command, $successCodes = array())
->>>>>>> 800e32f8
     {
         return new Swift_Events_CommandEvent($source, $command, $successCodes);
     }
