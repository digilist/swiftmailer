<?php

class Swift_Events_SimpleEventDispatcherTest extends \PHPUnit_Framework_TestCase
{
    private $dispatcher;

    public function setUp()
    {
        $this->dispatcher = new Swift_Events_SimpleEventDispatcher();
    }

    public function testSendEventCanBeCreated()
    {
<<<<<<< HEAD
        $transport = $this->getMock('Swift_Transport');
        $message = $this->getMock('Swift_Mime_Message');
        $evt = $this->dispatcher->createSendEvent($transport, $message);
=======
        $transport = $this->getMockBuilder('Swift_Transport')->getMock();
        $message = $this->getMockBuilder('Swift_Mime_Message')->getMock();
        $evt = $this->_dispatcher->createSendEvent($transport, $message);
>>>>>>> 35475776
        $this->assertInstanceof('Swift_Events_SendEvent', $evt);
        $this->assertSame($message, $evt->getMessage());
        $this->assertSame($transport, $evt->getTransport());
    }

    public function testCommandEventCanBeCreated()
    {
<<<<<<< HEAD
        $buf = $this->getMock('Swift_Transport');
        $evt = $this->dispatcher->createCommandEvent($buf, "FOO\r\n", array(250));
=======
        $buf = $this->getMockBuilder('Swift_Transport')->getMock();
        $evt = $this->_dispatcher->createCommandEvent($buf, "FOO\r\n", array(250));
>>>>>>> 35475776
        $this->assertInstanceof('Swift_Events_CommandEvent', $evt);
        $this->assertSame($buf, $evt->getSource());
        $this->assertEquals("FOO\r\n", $evt->getCommand());
        $this->assertEquals(array(250), $evt->getSuccessCodes());
    }

    public function testResponseEventCanBeCreated()
    {
<<<<<<< HEAD
        $buf = $this->getMock('Swift_Transport');
        $evt = $this->dispatcher->createResponseEvent($buf, "250 Ok\r\n", true);
=======
        $buf = $this->getMockBuilder('Swift_Transport')->getMock();
        $evt = $this->_dispatcher->createResponseEvent($buf, "250 Ok\r\n", true);
>>>>>>> 35475776
        $this->assertInstanceof('Swift_Events_ResponseEvent', $evt);
        $this->assertSame($buf, $evt->getSource());
        $this->assertEquals("250 Ok\r\n", $evt->getResponse());
        $this->assertTrue($evt->isValid());
    }

    public function testTransportChangeEventCanBeCreated()
    {
<<<<<<< HEAD
        $transport = $this->getMock('Swift_Transport');
        $evt = $this->dispatcher->createTransportChangeEvent($transport);
=======
        $transport = $this->getMockBuilder('Swift_Transport')->getMock();
        $evt = $this->_dispatcher->createTransportChangeEvent($transport);
>>>>>>> 35475776
        $this->assertInstanceof('Swift_Events_TransportChangeEvent', $evt);
        $this->assertSame($transport, $evt->getSource());
    }

    public function testTransportExceptionEventCanBeCreated()
    {
        $transport = $this->getMockBuilder('Swift_Transport')->getMock();
        $ex = new Swift_TransportException('');
        $evt = $this->dispatcher->createTransportExceptionEvent($transport, $ex);
        $this->assertInstanceof('Swift_Events_TransportExceptionEvent', $evt);
        $this->assertSame($transport, $evt->getSource());
        $this->assertSame($ex, $evt->getException());
    }

    public function testListenersAreNotifiedOfDispatchedEvent()
    {
        $transport = $this->getMockBuilder('Swift_Transport')->getMock();

        $evt = $this->dispatcher->createTransportChangeEvent($transport);

        $listenerA = $this->getMockBuilder('Swift_Events_TransportChangeListener')->getMock();
        $listenerB = $this->getMockBuilder('Swift_Events_TransportChangeListener')->getMock();

        $this->dispatcher->bindEventListener($listenerA);
        $this->dispatcher->bindEventListener($listenerB);

        $listenerA->expects($this->once())
                  ->method('transportStarted')
                  ->with($evt);
        $listenerB->expects($this->once())
                  ->method('transportStarted')
                  ->with($evt);

        $this->dispatcher->dispatchEvent($evt, 'transportStarted');
    }

    public function testListenersAreOnlyCalledIfImplementingCorrectInterface()
    {
        $transport = $this->getMockBuilder('Swift_Transport')->getMock();
        $message = $this->getMockBuilder('Swift_Mime_Message')->getMock();

        $evt = $this->dispatcher->createSendEvent($transport, $message);

        $targetListener = $this->getMockBuilder('Swift_Events_SendListener')->getMock();
        $otherListener = $this->getMockBuilder('DummyListener')->getMock();

        $this->dispatcher->bindEventListener($targetListener);
        $this->dispatcher->bindEventListener($otherListener);

        $targetListener->expects($this->once())
                       ->method('sendPerformed')
                       ->with($evt);
        $otherListener->expects($this->never())
                    ->method('sendPerformed');

        $this->dispatcher->dispatchEvent($evt, 'sendPerformed');
    }

    public function testListenersCanCancelBubblingOfEvent()
    {
        $transport = $this->getMockBuilder('Swift_Transport')->getMock();
        $message = $this->getMockBuilder('Swift_Mime_Message')->getMock();

        $evt = $this->dispatcher->createSendEvent($transport, $message);

        $listenerA = $this->getMockBuilder('Swift_Events_SendListener')->getMock();
        $listenerB = $this->getMockBuilder('Swift_Events_SendListener')->getMock();

        $this->dispatcher->bindEventListener($listenerA);
        $this->dispatcher->bindEventListener($listenerB);

        $listenerA->expects($this->once())
                  ->method('sendPerformed')
                  ->with($evt)
                  ->will($this->returnCallback(function ($object) {
                      $object->cancelBubble(true);
                  }));
        $listenerB->expects($this->never())
                  ->method('sendPerformed');

        $this->dispatcher->dispatchEvent($evt, 'sendPerformed');

        $this->assertTrue($evt->bubbleCancelled());
    }

    private function createDispatcher(array $map)
    {
        return new Swift_Events_SimpleEventDispatcher($map);
    }
}

class DummyListener implements Swift_Events_EventListener
{
    public function sendPerformed(Swift_Events_SendEvent $evt)
    {
    }
}<|MERGE_RESOLUTION|>--- conflicted
+++ resolved
@@ -11,15 +11,9 @@
 
     public function testSendEventCanBeCreated()
     {
-<<<<<<< HEAD
-        $transport = $this->getMock('Swift_Transport');
-        $message = $this->getMock('Swift_Mime_Message');
-        $evt = $this->dispatcher->createSendEvent($transport, $message);
-=======
         $transport = $this->getMockBuilder('Swift_Transport')->getMock();
         $message = $this->getMockBuilder('Swift_Mime_Message')->getMock();
-        $evt = $this->_dispatcher->createSendEvent($transport, $message);
->>>>>>> 35475776
+        $evt = $this->dispatcher->createSendEvent($transport, $message);
         $this->assertInstanceof('Swift_Events_SendEvent', $evt);
         $this->assertSame($message, $evt->getMessage());
         $this->assertSame($transport, $evt->getTransport());
@@ -27,13 +21,8 @@
 
     public function testCommandEventCanBeCreated()
     {
-<<<<<<< HEAD
-        $buf = $this->getMock('Swift_Transport');
+        $buf = $this->getMockBuilder('Swift_Transport')->getMock();
         $evt = $this->dispatcher->createCommandEvent($buf, "FOO\r\n", array(250));
-=======
-        $buf = $this->getMockBuilder('Swift_Transport')->getMock();
-        $evt = $this->_dispatcher->createCommandEvent($buf, "FOO\r\n", array(250));
->>>>>>> 35475776
         $this->assertInstanceof('Swift_Events_CommandEvent', $evt);
         $this->assertSame($buf, $evt->getSource());
         $this->assertEquals("FOO\r\n", $evt->getCommand());
@@ -42,13 +31,8 @@
 
     public function testResponseEventCanBeCreated()
     {
-<<<<<<< HEAD
-        $buf = $this->getMock('Swift_Transport');
+        $buf = $this->getMockBuilder('Swift_Transport')->getMock();
         $evt = $this->dispatcher->createResponseEvent($buf, "250 Ok\r\n", true);
-=======
-        $buf = $this->getMockBuilder('Swift_Transport')->getMock();
-        $evt = $this->_dispatcher->createResponseEvent($buf, "250 Ok\r\n", true);
->>>>>>> 35475776
         $this->assertInstanceof('Swift_Events_ResponseEvent', $evt);
         $this->assertSame($buf, $evt->getSource());
         $this->assertEquals("250 Ok\r\n", $evt->getResponse());
@@ -57,13 +41,8 @@
 
     public function testTransportChangeEventCanBeCreated()
     {
-<<<<<<< HEAD
-        $transport = $this->getMock('Swift_Transport');
+        $transport = $this->getMockBuilder('Swift_Transport')->getMock();
         $evt = $this->dispatcher->createTransportChangeEvent($transport);
-=======
-        $transport = $this->getMockBuilder('Swift_Transport')->getMock();
-        $evt = $this->_dispatcher->createTransportChangeEvent($transport);
->>>>>>> 35475776
         $this->assertInstanceof('Swift_Events_TransportChangeEvent', $evt);
         $this->assertSame($transport, $evt->getSource());
     }
