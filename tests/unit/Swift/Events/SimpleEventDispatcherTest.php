--- conflicted
+++ resolved
@@ -13,13 +13,8 @@
     {
         $transport = $this->getMockBuilder('Swift_Transport')->getMock();
         $message = $this->getMockBuilder('Swift_Mime_Message')->getMock();
-<<<<<<< HEAD
         $evt = $this->dispatcher->createSendEvent($transport, $message);
-        $this->assertInstanceof('Swift_Events_SendEvent', $evt);
-=======
-        $evt = $this->_dispatcher->createSendEvent($transport, $message);
         $this->assertInstanceOf('Swift_Events_SendEvent', $evt);
->>>>>>> 85d85209
         $this->assertSame($message, $evt->getMessage());
         $this->assertSame($transport, $evt->getTransport());
     }
@@ -27,13 +22,8 @@
     public function testCommandEventCanBeCreated()
     {
         $buf = $this->getMockBuilder('Swift_Transport')->getMock();
-<<<<<<< HEAD
         $evt = $this->dispatcher->createCommandEvent($buf, "FOO\r\n", array(250));
-        $this->assertInstanceof('Swift_Events_CommandEvent', $evt);
-=======
-        $evt = $this->_dispatcher->createCommandEvent($buf, "FOO\r\n", array(250));
         $this->assertInstanceOf('Swift_Events_CommandEvent', $evt);
->>>>>>> 85d85209
         $this->assertSame($buf, $evt->getSource());
         $this->assertEquals("FOO\r\n", $evt->getCommand());
         $this->assertEquals(array(250), $evt->getSuccessCodes());
@@ -42,13 +32,8 @@
     public function testResponseEventCanBeCreated()
     {
         $buf = $this->getMockBuilder('Swift_Transport')->getMock();
-<<<<<<< HEAD
         $evt = $this->dispatcher->createResponseEvent($buf, "250 Ok\r\n", true);
-        $this->assertInstanceof('Swift_Events_ResponseEvent', $evt);
-=======
-        $evt = $this->_dispatcher->createResponseEvent($buf, "250 Ok\r\n", true);
         $this->assertInstanceOf('Swift_Events_ResponseEvent', $evt);
->>>>>>> 85d85209
         $this->assertSame($buf, $evt->getSource());
         $this->assertEquals("250 Ok\r\n", $evt->getResponse());
         $this->assertTrue($evt->isValid());
@@ -57,13 +42,8 @@
     public function testTransportChangeEventCanBeCreated()
     {
         $transport = $this->getMockBuilder('Swift_Transport')->getMock();
-<<<<<<< HEAD
         $evt = $this->dispatcher->createTransportChangeEvent($transport);
-        $this->assertInstanceof('Swift_Events_TransportChangeEvent', $evt);
-=======
-        $evt = $this->_dispatcher->createTransportChangeEvent($transport);
         $this->assertInstanceOf('Swift_Events_TransportChangeEvent', $evt);
->>>>>>> 85d85209
         $this->assertSame($transport, $evt->getSource());
     }
 
@@ -71,13 +51,8 @@
     {
         $transport = $this->getMockBuilder('Swift_Transport')->getMock();
         $ex = new Swift_TransportException('');
-<<<<<<< HEAD
         $evt = $this->dispatcher->createTransportExceptionEvent($transport, $ex);
-        $this->assertInstanceof('Swift_Events_TransportExceptionEvent', $evt);
-=======
-        $evt = $this->_dispatcher->createTransportExceptionEvent($transport, $ex);
         $this->assertInstanceOf('Swift_Events_TransportExceptionEvent', $evt);
->>>>>>> 85d85209
         $this->assertSame($transport, $evt->getSource());
         $this->assertSame($ex, $evt->getException());
     }
