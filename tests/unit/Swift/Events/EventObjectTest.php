--- conflicted
+++ resolved
@@ -25,13 +25,7 @@
         $this->assertTrue($evt->bubbleCancelled());
     }
 
-<<<<<<< HEAD
-    // -- Creation Methods
-
     private function createEvent($source)
-=======
-    private function _createEvent($source)
->>>>>>> 800e32f8
     {
         return new Swift_Events_EventObject($source);
     }
