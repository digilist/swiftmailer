--- conflicted
+++ resolved
@@ -123,13 +123,7 @@
         }
     }
 
-<<<<<<< HEAD
-    // -- Creation Methods
-
     private function createLogger()
-=======
-    private function _createLogger()
->>>>>>> 800e32f8
     {
         return $this->getMockBuilder('Swift_Plugins_Logger')->getMock();
     }
