--- conflicted
+++ resolved
@@ -66,13 +66,7 @@
         }
     }
 
-<<<<<<< HEAD
-    // -- Creation Methods
-
     private function createSleeper()
-=======
-    private function _createSleeper()
->>>>>>> 800e32f8
     {
         return $this->getMockery('Swift_Plugins_Sleeper');
     }
