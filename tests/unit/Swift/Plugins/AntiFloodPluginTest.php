<?php

class Swift_Plugins_AntiFloodPluginTest extends \PHPUnit_Framework_TestCase
{
    public function testThresholdCanBeSetAndFetched()
    {
        $plugin = new Swift_Plugins_AntiFloodPlugin(10);
        $this->assertEquals(10, $plugin->getThreshold());
        $plugin->setThreshold(100);
        $this->assertEquals(100, $plugin->getThreshold());
    }

    public function testSleepTimeCanBeSetAndFetched()
    {
        $plugin = new Swift_Plugins_AntiFloodPlugin(10, 5);
        $this->assertEquals(5, $plugin->getSleepTime());
        $plugin->setSleepTime(1);
        $this->assertEquals(1, $plugin->getSleepTime());
    }

    public function testPluginStopsConnectionAfterThreshold()
    {
        $transport = $this->createTransport();
        $transport->expects($this->once())
                  ->method('start');
        $transport->expects($this->once())
                  ->method('stop');

        $evt = $this->createSendEvent($transport);

        $plugin = new Swift_Plugins_AntiFloodPlugin(10);
        for ($i = 0; $i < 12; ++$i) {
            $plugin->sendPerformed($evt);
        }
    }

    public function testPluginCanStopAndStartMultipleTimes()
    {
        $transport = $this->createTransport();
        $transport->expects($this->exactly(5))
                  ->method('start');
        $transport->expects($this->exactly(5))
                  ->method('stop');

        $evt = $this->createSendEvent($transport);

        $plugin = new Swift_Plugins_AntiFloodPlugin(2);
        for ($i = 0; $i < 11; ++$i) {
            $plugin->sendPerformed($evt);
        }
    }

    public function testPluginCanSleepDuringRestart()
    {
        $sleeper = $this->getMockBuilder('Swift_Plugins_Sleeper')->getMock();
        $sleeper->expects($this->once())
                ->method('sleep')
                ->with(10);

        $transport = $this->createTransport();
        $transport->expects($this->once())
                  ->method('start');
        $transport->expects($this->once())
                  ->method('stop');

        $evt = $this->createSendEvent($transport);

        $plugin = new Swift_Plugins_AntiFloodPlugin(99, 10, $sleeper);
        for ($i = 0; $i < 101; ++$i) {
            $plugin->sendPerformed($evt);
        }
    }

<<<<<<< HEAD
    // -- Creation Methods

    private function createTransport()
=======
    private function _createTransport()
>>>>>>> 800e32f8
    {
        return $this->getMockBuilder('Swift_Transport')->getMock();
    }

    private function createSendEvent($transport)
    {
        $evt = $this->getMockBuilder('Swift_Events_SendEvent')
                    ->disableOriginalConstructor()
                    ->getMock();
        $evt->expects($this->any())
            ->method('getSource')
            ->will($this->returnValue($transport));
        $evt->expects($this->any())
            ->method('getTransport')
            ->will($this->returnValue($transport));

        return $evt;
    }
}<|MERGE_RESOLUTION|>--- conflicted
+++ resolved
@@ -71,13 +71,7 @@
         }
     }
 
-<<<<<<< HEAD
-    // -- Creation Methods
-
     private function createTransport()
-=======
-    private function _createTransport()
->>>>>>> 800e32f8
     {
         return $this->getMockBuilder('Swift_Transport')->getMock();
     }
