--- conflicted
+++ resolved
@@ -69,13 +69,7 @@
         $plugin->beforeTransportStarted($evt);
     }
 
-<<<<<<< HEAD
-    // -- Creation Methods
-
     private function createTransport()
-=======
-    private function _createTransport()
->>>>>>> 800e32f8
     {
         return $this->getMockBuilder('Swift_Transport')->getMock();
     }
