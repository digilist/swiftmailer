<?php

class Swift_Plugins_DecoratorPluginTest extends \SwiftMailerTestCase
{
    public function testMessageBodyReceivesReplacements()
    {
        $message = $this->createMessage(
            $this->createHeaders(),
            array('zip@button.tld' => 'Zipathon'),
            array('chris.corbyn@swiftmailer.org' => 'Chris'),
            'Subject',
            'Hello {name}, you are customer #{id}'
            );
        $message->shouldReceive('setBody')
                ->once()
                ->with('Hello Zip, you are customer #456');
        $message->shouldReceive('setBody')
                ->zeroOrMoreTimes();

        $plugin = $this->createPlugin(
            array('zip@button.tld' => array('{name}' => 'Zip', '{id}' => '456'))
            );

        $evt = $this->createSendEvent($message);

        $plugin->beforeSendPerformed($evt);
        $plugin->sendPerformed($evt);
    }

    public function testReplacementsCanBeAppliedToSameMessageMultipleTimes()
    {
        $message = $this->createMessage(
            $this->createHeaders(),
            array('zip@button.tld' => 'Zipathon', 'foo@bar.tld' => 'Foo'),
            array('chris.corbyn@swiftmailer.org' => 'Chris'),
            'Subject',
            'Hello {name}, you are customer #{id}'
            );
        $message->shouldReceive('setBody')
                ->once()
                ->with('Hello Zip, you are customer #456');
        $message->shouldReceive('setBody')
                ->once()
                ->with('Hello {name}, you are customer #{id}');
        $message->shouldReceive('setBody')
                ->once()
                ->with('Hello Foo, you are customer #123');
        $message->shouldReceive('setBody')
                ->zeroOrMoreTimes();

        $plugin = $this->createPlugin(
            array(
                'foo@bar.tld' => array('{name}' => 'Foo', '{id}' => '123'),
                'zip@button.tld' => array('{name}' => 'Zip', '{id}' => '456'),
                )
            );

        $evt = $this->createSendEvent($message);

        $plugin->beforeSendPerformed($evt);
        $plugin->sendPerformed($evt);
        $plugin->beforeSendPerformed($evt);
        $plugin->sendPerformed($evt);
    }

    public function testReplacementsCanBeMadeInHeaders()
    {
        $headers = $this->createHeaders(array(
            $returnPathHeader = $this->createHeader('Return-Path', 'foo-{id}@swiftmailer.org'),
            $toHeader = $this->createHeader('Subject', 'A message for {name}!'),
        ));

        $message = $this->createMessage(
            $headers,
            array('zip@button.tld' => 'Zipathon'),
            array('chris.corbyn@swiftmailer.org' => 'Chris'),
            'A message for {name}!',
            'Hello {name}, you are customer #{id}'
            );

        $message->shouldReceive('setBody')
                ->once()
                ->with('Hello Zip, you are customer #456');
        $toHeader->shouldReceive('setFieldBodyModel')
                 ->once()
                 ->with('A message for Zip!');
        $returnPathHeader->shouldReceive('setFieldBodyModel')
                         ->once()
                         ->with('foo-456@swiftmailer.org');
        $message->shouldReceive('setBody')
                ->zeroOrMoreTimes();
        $toHeader->shouldReceive('setFieldBodyModel')
                 ->zeroOrMoreTimes();
        $returnPathHeader->shouldReceive('setFieldBodyModel')
                         ->zeroOrMoreTimes();

        $plugin = $this->createPlugin(
            array('zip@button.tld' => array('{name}' => 'Zip', '{id}' => '456'))
            );
        $evt = $this->createSendEvent($message);

        $plugin->beforeSendPerformed($evt);
        $plugin->sendPerformed($evt);
    }

    public function testReplacementsAreMadeOnSubparts()
    {
        $part1 = $this->createPart('text/plain', 'Your name is {name}?', '1@x');
        $part2 = $this->createPart('text/html', 'Your <em>name</em> is {name}?', '2@x');
        $message = $this->createMessage(
            $this->createHeaders(),
            array('zip@button.tld' => 'Zipathon'),
            array('chris.corbyn@swiftmailer.org' => 'Chris'),
            'A message for {name}!',
            'Subject'
            );
        $message->shouldReceive('getChildren')
                ->zeroOrMoreTimes()
                ->andReturn(array($part1, $part2));
        $part1->shouldReceive('setBody')
              ->once()
              ->with('Your name is Zip?');
        $part2->shouldReceive('setBody')
              ->once()
              ->with('Your <em>name</em> is Zip?');
        $part1->shouldReceive('setBody')
              ->zeroOrMoreTimes();
        $part2->shouldReceive('setBody')
              ->zeroOrMoreTimes();

        $plugin = $this->createPlugin(
            array('zip@button.tld' => array('{name}' => 'Zip', '{id}' => '456'))
            );

        $evt = $this->createSendEvent($message);

        $plugin->beforeSendPerformed($evt);
        $plugin->sendPerformed($evt);
    }

    public function testReplacementsCanBeTakenFromCustomReplacementsObject()
    {
        $message = $this->createMessage(
            $this->createHeaders(),
            array('foo@bar' => 'Foobar', 'zip@zap' => 'Zip zap'),
            array('chris.corbyn@swiftmailer.org' => 'Chris'),
            'Subject',
            'Something {a}'
            );

        $replacements = $this->createReplacements();

        $message->shouldReceive('setBody')
                ->once()
                ->with('Something b');
        $message->shouldReceive('setBody')
                ->once()
                ->with('Something c');
        $message->shouldReceive('setBody')
                ->zeroOrMoreTimes();
        $replacements->shouldReceive('getReplacementsFor')
                     ->once()
                     ->with('foo@bar')
                     ->andReturn(array('{a}' => 'b'));
        $replacements->shouldReceive('getReplacementsFor')
                     ->once()
                     ->with('zip@zap')
                     ->andReturn(array('{a}' => 'c'));

        $plugin = $this->createPlugin($replacements);

        $evt = $this->createSendEvent($message);

        $plugin->beforeSendPerformed($evt);
        $plugin->sendPerformed($evt);
        $plugin->beforeSendPerformed($evt);
        $plugin->sendPerformed($evt);
    }

<<<<<<< HEAD
    // -- Creation methods

    private function createMessage($headers, $to = array(), $from = null, $subject = null,
=======
    private function _createMessage($headers, $to = array(), $from = null, $subject = null,
>>>>>>> 800e32f8
        $body = null)
    {
        $message = $this->getMockery('Swift_Mime_Message')->shouldIgnoreMissing();
        foreach ($to as $addr => $name) {
            $message->shouldReceive('getTo')
                    ->once()
                    ->andReturn(array($addr => $name));
        }
        $message->shouldReceive('getHeaders')
                ->zeroOrMoreTimes()
                ->andReturn($headers);
        $message->shouldReceive('getFrom')
                ->zeroOrMoreTimes()
                ->andReturn($from);
        $message->shouldReceive('getSubject')
                ->zeroOrMoreTimes()
                ->andReturn($subject);
        $message->shouldReceive('getBody')
                ->zeroOrMoreTimes()
                ->andReturn($body);

        return $message;
    }

    private function createPlugin($replacements)
    {
        return new Swift_Plugins_DecoratorPlugin($replacements);
    }

    private function createReplacements()
    {
        return $this->getMockery('Swift_Plugins_Decorator_Replacements')->shouldIgnoreMissing();
    }

    private function createSendEvent(Swift_Mime_Message $message)
    {
        $evt = $this->getMockery('Swift_Events_SendEvent')->shouldIgnoreMissing();
        $evt->shouldReceive('getMessage')
            ->zeroOrMoreTimes()
            ->andReturn($message);

        return $evt;
    }

    private function createPart($type, $body, $id)
    {
        $part = $this->getMockery('Swift_Mime_MimeEntity')->shouldIgnoreMissing();
        $part->shouldReceive('getContentType')
             ->zeroOrMoreTimes()
             ->andReturn($type);
        $part->shouldReceive('getBody')
             ->zeroOrMoreTimes()
             ->andReturn($body);
        $part->shouldReceive('getId')
             ->zeroOrMoreTimes()
             ->andReturn($id);

        return $part;
    }

    private function createHeaders($headers = array())
    {
        $set = $this->getMockery('Swift_Mime_HeaderSet')->shouldIgnoreMissing();
        $set->shouldReceive('getAll')
            ->zeroOrMoreTimes()
            ->andReturn($headers);

        foreach ($headers as $header) {
            $set->set($header);
        }

        return $set;
    }

    private function createHeader($name, $body = '')
    {
        $header = $this->getMockery('Swift_Mime_Header')->shouldIgnoreMissing();
        $header->shouldReceive('getFieldName')
               ->zeroOrMoreTimes()
               ->andReturn($name);
        $header->shouldReceive('getFieldBodyModel')
               ->zeroOrMoreTimes()
               ->andReturn($body);

        return $header;
    }
}<|MERGE_RESOLUTION|>--- conflicted
+++ resolved
@@ -177,13 +177,7 @@
         $plugin->sendPerformed($evt);
     }
 
-<<<<<<< HEAD
-    // -- Creation methods
-
     private function createMessage($headers, $to = array(), $from = null, $subject = null,
-=======
-    private function _createMessage($headers, $to = array(), $from = null, $subject = null,
->>>>>>> 800e32f8
         $body = null)
     {
         $message = $this->getMockery('Swift_Mime_Message')->shouldIgnoreMissing();
