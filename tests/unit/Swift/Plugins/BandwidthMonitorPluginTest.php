<?php

class Swift_Plugins_BandwidthMonitorPluginTest extends \PHPUnit_Framework_TestCase
{
    private $_monitor;

    private $_bytes = 0;

    public function setUp()
    {
        $this->monitor = new Swift_Plugins_BandwidthMonitorPlugin();
    }

    public function testBytesOutIncreasesWhenCommandsSent()
    {
        $evt = $this->createCommandEvent("RCPT TO:<foo@bar.com>\r\n");

        $this->assertEquals(0, $this->monitor->getBytesOut());
        $this->monitor->commandSent($evt);
        $this->assertEquals(23, $this->monitor->getBytesOut());
        $this->monitor->commandSent($evt);
        $this->assertEquals(46, $this->monitor->getBytesOut());
    }

    public function testBytesInIncreasesWhenResponsesReceived()
    {
        $evt = $this->createResponseEvent("250 Ok\r\n");

        $this->assertEquals(0, $this->monitor->getBytesIn());
        $this->monitor->responseReceived($evt);
        $this->assertEquals(8, $this->monitor->getBytesIn());
        $this->monitor->responseReceived($evt);
        $this->assertEquals(16, $this->monitor->getBytesIn());
    }

    public function testCountersCanBeReset()
    {
        $evt = $this->createResponseEvent("250 Ok\r\n");

        $this->assertEquals(0, $this->monitor->getBytesIn());
        $this->monitor->responseReceived($evt);
        $this->assertEquals(8, $this->monitor->getBytesIn());
        $this->monitor->responseReceived($evt);
        $this->assertEquals(16, $this->monitor->getBytesIn());

        $evt = $this->createCommandEvent("RCPT TO:<foo@bar.com>\r\n");

        $this->assertEquals(0, $this->monitor->getBytesOut());
        $this->monitor->commandSent($evt);
        $this->assertEquals(23, $this->monitor->getBytesOut());
        $this->monitor->commandSent($evt);
        $this->assertEquals(46, $this->monitor->getBytesOut());

        $this->monitor->reset();

        $this->assertEquals(0, $this->monitor->getBytesOut());
        $this->assertEquals(0, $this->monitor->getBytesIn());
    }

    public function testBytesOutIncreasesAccordingToMessageLength()
    {
        $message = $this->createMessageWithByteCount(6);
        $evt = $this->createSendEvent($message);

        $this->assertEquals(0, $this->monitor->getBytesOut());
        $this->monitor->sendPerformed($evt);
        $this->assertEquals(6, $this->monitor->getBytesOut());
        $this->monitor->sendPerformed($evt);
        $this->assertEquals(12, $this->monitor->getBytesOut());
    }

    // -- Creation Methods

    private function createSendEvent($message)
    {
        $evt = $this->getMockBuilder('Swift_Events_SendEvent')
                    ->disableOriginalConstructor()
                    ->getMock();
        $evt->expects($this->any())
            ->method('getMessage')
            ->will($this->returnValue($message));

        return $evt;
    }

    private function createCommandEvent($command)
    {
        $evt = $this->getMockBuilder('Swift_Events_CommandEvent')
                    ->disableOriginalConstructor()
                    ->getMock();
        $evt->expects($this->any())
            ->method('getCommand')
            ->will($this->returnValue($command));

        return $evt;
    }

    private function createResponseEvent($response)
    {
        $evt = $this->getMockBuilder('Swift_Events_ResponseEvent')
                    ->disableOriginalConstructor()
                    ->getMock();
        $evt->expects($this->any())
            ->method('getResponse')
            ->will($this->returnValue($response));

        return $evt;
    }

    private function createMessageWithByteCount($bytes)
    {
<<<<<<< HEAD
        $this->bytes = $bytes;
        $msg = $this->getMock('Swift_Mime_Message');
=======
        $this->_bytes = $bytes;
        $msg = $this->getMockBuilder('Swift_Mime_Message')->getMock();
>>>>>>> 35475776
        $msg->expects($this->any())
            ->method('toByteStream')
            ->will($this->returnCallback(array($this, 'write')));
      /*  $this->checking(Expectations::create()
            -> ignoring($msg)->toByteStream(any()) -> calls(array($this, 'write'))
        ); */

        return $msg;
    }

    public function write($is)
    {
        for ($i = 0; $i < $this->bytes; ++$i) {
            $is->write('x');
        }
    }
}<|MERGE_RESOLUTION|>--- conflicted
+++ resolved
@@ -109,13 +109,8 @@
 
     private function createMessageWithByteCount($bytes)
     {
-<<<<<<< HEAD
         $this->bytes = $bytes;
-        $msg = $this->getMock('Swift_Mime_Message');
-=======
-        $this->_bytes = $bytes;
         $msg = $this->getMockBuilder('Swift_Mime_Message')->getMock();
->>>>>>> 35475776
         $msg->expects($this->any())
             ->method('toByteStream')
             ->will($this->returnCallback(array($this, 'write')));
