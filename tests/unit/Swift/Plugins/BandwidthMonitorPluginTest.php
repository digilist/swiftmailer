<?php

class Swift_Plugins_BandwidthMonitorPluginTest extends \PHPUnit_Framework_TestCase
{
    private $_monitor;

    private $_bytes = 0;

    protected function setUp()
    {
        $this->monitor = new Swift_Plugins_BandwidthMonitorPlugin();
    }

    public function testBytesOutIncreasesWhenCommandsSent()
    {
        $evt = $this->createCommandEvent("RCPT TO:<foo@bar.com>\r\n");

        $this->assertEquals(0, $this->monitor->getBytesOut());
        $this->monitor->commandSent($evt);
        $this->assertEquals(23, $this->monitor->getBytesOut());
        $this->monitor->commandSent($evt);
        $this->assertEquals(46, $this->monitor->getBytesOut());
    }

    public function testBytesInIncreasesWhenResponsesReceived()
    {
        $evt = $this->createResponseEvent("250 Ok\r\n");

        $this->assertEquals(0, $this->monitor->getBytesIn());
        $this->monitor->responseReceived($evt);
        $this->assertEquals(8, $this->monitor->getBytesIn());
        $this->monitor->responseReceived($evt);
        $this->assertEquals(16, $this->monitor->getBytesIn());
    }

    public function testCountersCanBeReset()
    {
        $evt = $this->createResponseEvent("250 Ok\r\n");

        $this->assertEquals(0, $this->monitor->getBytesIn());
        $this->monitor->responseReceived($evt);
        $this->assertEquals(8, $this->monitor->getBytesIn());
        $this->monitor->responseReceived($evt);
        $this->assertEquals(16, $this->monitor->getBytesIn());

        $evt = $this->createCommandEvent("RCPT TO:<foo@bar.com>\r\n");

        $this->assertEquals(0, $this->monitor->getBytesOut());
        $this->monitor->commandSent($evt);
        $this->assertEquals(23, $this->monitor->getBytesOut());
        $this->monitor->commandSent($evt);
        $this->assertEquals(46, $this->monitor->getBytesOut());

        $this->monitor->reset();

        $this->assertEquals(0, $this->monitor->getBytesOut());
        $this->assertEquals(0, $this->monitor->getBytesIn());
    }

    public function testBytesOutIncreasesAccordingToMessageLength()
    {
        $message = $this->createMessageWithByteCount(6);
        $evt = $this->createSendEvent($message);

        $this->assertEquals(0, $this->monitor->getBytesOut());
        $this->monitor->sendPerformed($evt);
        $this->assertEquals(6, $this->monitor->getBytesOut());
        $this->monitor->sendPerformed($evt);
        $this->assertEquals(12, $this->monitor->getBytesOut());
    }

<<<<<<< HEAD
    // -- Creation Methods

    private function createSendEvent($message)
=======
    private function _createSendEvent($message)
>>>>>>> 800e32f8
    {
        $evt = $this->getMockBuilder('Swift_Events_SendEvent')
                    ->disableOriginalConstructor()
                    ->getMock();
        $evt->expects($this->any())
            ->method('getMessage')
            ->will($this->returnValue($message));

        return $evt;
    }

    private function createCommandEvent($command)
    {
        $evt = $this->getMockBuilder('Swift_Events_CommandEvent')
                    ->disableOriginalConstructor()
                    ->getMock();
        $evt->expects($this->any())
            ->method('getCommand')
            ->will($this->returnValue($command));

        return $evt;
    }

    private function createResponseEvent($response)
    {
        $evt = $this->getMockBuilder('Swift_Events_ResponseEvent')
                    ->disableOriginalConstructor()
                    ->getMock();
        $evt->expects($this->any())
            ->method('getResponse')
            ->will($this->returnValue($response));

        return $evt;
    }

    private function createMessageWithByteCount($bytes)
    {
        $this->bytes = $bytes;
        $msg = $this->getMockBuilder('Swift_Mime_Message')->getMock();
        $msg->expects($this->any())
            ->method('toByteStream')
            ->will($this->returnCallback(array($this, 'write')));
      /*  $this->checking(Expectations::create()
            -> ignoring($msg)->toByteStream(any()) -> calls(array($this, 'write'))
        ); */

        return $msg;
    }

    public function write($is)
    {
        for ($i = 0; $i < $this->bytes; ++$i) {
            $is->write('x');
        }
    }
}<|MERGE_RESOLUTION|>--- conflicted
+++ resolved
@@ -69,13 +69,7 @@
         $this->assertEquals(12, $this->monitor->getBytesOut());
     }
 
-<<<<<<< HEAD
-    // -- Creation Methods
-
     private function createSendEvent($message)
-=======
-    private function _createSendEvent($message)
->>>>>>> 800e32f8
     {
         $evt = $this->getMockBuilder('Swift_Events_SendEvent')
                     ->disableOriginalConstructor()
