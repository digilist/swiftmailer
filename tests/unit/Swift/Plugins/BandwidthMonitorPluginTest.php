<?php

class Swift_Plugins_BandwidthMonitorPluginTest extends \PHPUnit_Framework_TestCase
{
    private $_monitor;

    private $_bytes = 0;

    public function setUp()
    {
        $this->monitor = new Swift_Plugins_BandwidthMonitorPlugin();
    }

    public function testBytesOutIncreasesWhenCommandsSent()
    {
        $evt = $this->createCommandEvent("RCPT TO:<foo@bar.com>\r\n");

        $this->assertEquals(0, $this->monitor->getBytesOut());
        $this->monitor->commandSent($evt);
        $this->assertEquals(23, $this->monitor->getBytesOut());
        $this->monitor->commandSent($evt);
        $this->assertEquals(46, $this->monitor->getBytesOut());
    }

    public function testBytesInIncreasesWhenResponsesReceived()
    {
        $evt = $this->createResponseEvent("250 Ok\r\n");

        $this->assertEquals(0, $this->monitor->getBytesIn());
        $this->monitor->responseReceived($evt);
        $this->assertEquals(8, $this->monitor->getBytesIn());
        $this->monitor->responseReceived($evt);
        $this->assertEquals(16, $this->monitor->getBytesIn());
    }

    public function testCountersCanBeReset()
    {
        $evt = $this->createResponseEvent("250 Ok\r\n");

        $this->assertEquals(0, $this->monitor->getBytesIn());
        $this->monitor->responseReceived($evt);
        $this->assertEquals(8, $this->monitor->getBytesIn());
        $this->monitor->responseReceived($evt);
        $this->assertEquals(16, $this->monitor->getBytesIn());

        $evt = $this->createCommandEvent("RCPT TO:<foo@bar.com>\r\n");

        $this->assertEquals(0, $this->monitor->getBytesOut());
        $this->monitor->commandSent($evt);
        $this->assertEquals(23, $this->monitor->getBytesOut());
        $this->monitor->commandSent($evt);
        $this->assertEquals(46, $this->monitor->getBytesOut());

        $this->monitor->reset();

        $this->assertEquals(0, $this->monitor->getBytesOut());
        $this->assertEquals(0, $this->monitor->getBytesIn());
    }

    public function testBytesOutIncreasesAccordingToMessageLength()
    {
        $message = $this->createMessageWithByteCount(6);
        $evt = $this->createSendEvent($message);

        $this->assertEquals(0, $this->monitor->getBytesOut());
        $this->monitor->sendPerformed($evt);
        $this->assertEquals(6, $this->monitor->getBytesOut());
        $this->monitor->sendPerformed($evt);
        $this->assertEquals(12, $this->monitor->getBytesOut());
    }

    // -- Creation Methods

    private function createSendEvent($message)
    {
        $evt = $this->getMockBuilder('Swift_Events_SendEvent')
                    ->disableOriginalConstructor()
                    ->getMock();
        $evt->expects($this->any())
            ->method('getMessage')
            ->will($this->returnValue($message));

        return $evt;
    }

    private function createCommandEvent($command)
    {
        $evt = $this->getMockBuilder('Swift_Events_CommandEvent')
                    ->disableOriginalConstructor()
                    ->getMock();
        $evt->expects($this->any())
            ->method('getCommand')
            ->will($this->returnValue($command));

        return $evt;
    }

    private function createResponseEvent($response)
    {
        $evt = $this->getMockBuilder('Swift_Events_ResponseEvent')
                    ->disableOriginalConstructor()
                    ->getMock();
        $evt->expects($this->any())
            ->method('getResponse')
            ->will($this->returnValue($response));

        return $evt;
    }

    private function createMessageWithByteCount($bytes)
    {
        $this->bytes = $bytes;
        $msg = $this->getMock('Swift_Mime_Message');
        $msg->expects($this->any())
            ->method('toByteStream')
            ->will($this->returnCallback(array($this, 'write')));
      /*  $this->checking(Expectations::create()
            -> ignoring($msg)->toByteStream(any()) -> calls(array($this, 'write'))
        ); */

        return $msg;
    }

<<<<<<< HEAD
    private $bytes = 0;
    public function write($is)
=======
    public function _write($is)
>>>>>>> 18f52d08
    {
        for ($i = 0; $i < $this->bytes; ++$i) {
            $is->write('x');
        }
    }
}<|MERGE_RESOLUTION|>--- conflicted
+++ resolved
@@ -121,12 +121,7 @@
         return $msg;
     }
 
-<<<<<<< HEAD
-    private $bytes = 0;
     public function write($is)
-=======
-    public function _write($is)
->>>>>>> 18f52d08
     {
         for ($i = 0; $i < $this->bytes; ++$i) {
             $is->write('x');
