<?php

use Egulias\EmailValidator\EmailValidator;

class Swift_Signers_DKIMSignerTest extends \SwiftMailerTestCase
{
    public function testBasicSigningHeaderManipulation()
    {
        $headers = $this->createHeaders();
        $messageContent = 'Hello World';
        $signer = new Swift_Signers_DKIMSigner(file_get_contents(dirname(dirname(dirname(__DIR__))).'/_samples/dkim/dkim.test.priv'), 'dummy.nxdomain.be', 'dummySelector');
        /* @var $signer Swift_Signers_HeaderSigner */
        $altered = $signer->getAlteredHeaders();
        $signer->reset();
        // Headers
        $signer->setHeaders($headers);
        // Body
        $signer->startBody();
        $signer->write($messageContent);
        $signer->endBody();
        // Signing
        $signer->addSignature($headers);
    }

    // SHA1 Signing
    public function testSigningSHA1()
    {
        $headerSet = $this->createHeaderSet();
        $messageContent = 'Hello World';
        $signer = new Swift_Signers_DKIMSigner(file_get_contents(dirname(dirname(dirname(__DIR__))).'/_samples/dkim/dkim.test.priv'), 'dummy.nxdomain.be', 'dummySelector');
        $signer->setHashAlgorithm('rsa-sha1');
        $signer->setSignatureTimestamp('1299879181');
        $altered = $signer->getAlteredHeaders();
        $this->assertEquals(array('DKIM-Signature'), $altered);
        $signer->reset();
        $signer->setHeaders($headerSet);
        $this->assertFalse($headerSet->has('DKIM-Signature'));
        $signer->startBody();
        $signer->write($messageContent);
        $signer->endBody();
        $signer->addSignature($headerSet);
        $this->assertTrue($headerSet->has('DKIM-Signature'));
        $dkim = $headerSet->getAll('DKIM-Signature');
        $sig = reset($dkim);
        $this->assertEquals($sig->getValue(), 'v=1; a=rsa-sha1; bh=wlbYcY9O9OPInGJ4D0E/rGsvMLE=; d=dummy.nxdomain.be; h=; i=@dummy.nxdomain.be; s=dummySelector; t=1299879181; b=RMSNelzM2O5MAAnMjT3G3/VF36S3DGJXoPCXR001F1WDReu0prGphWjuzK/m6V1pwqQL8cCNg Hi74mTx2bvyAvmkjvQtJf1VMUOCc9WHGcm1Yec66I3ZWoNMGSWZ1EKAm2CtTzyG0IFw4ml9DI wSkyAFxlgicckDD6FibhqwX4w=');
    }

    // SHA256 Signing
    public function testSigning256()
    {
        $headerSet = $this->createHeaderSet();
        $messageContent = 'Hello World';
        $signer = new Swift_Signers_DKIMSigner(file_get_contents(dirname(dirname(dirname(__DIR__))).'/_samples/dkim/dkim.test.priv'), 'dummy.nxdomain.be', 'dummySelector');
        $signer->setHashAlgorithm('rsa-sha256');
        $signer->setSignatureTimestamp('1299879181');
        $altered = $signer->getAlteredHeaders();
        $this->assertEquals(array('DKIM-Signature'), $altered);
        $signer->reset();
        $signer->setHeaders($headerSet);
        $this->assertFalse($headerSet->has('DKIM-Signature'));
        $signer->startBody();
        $signer->write($messageContent);
        $signer->endBody();
        $signer->addSignature($headerSet);
        $this->assertTrue($headerSet->has('DKIM-Signature'));
        $dkim = $headerSet->getAll('DKIM-Signature');
        $sig = reset($dkim);
        $this->assertEquals($sig->getValue(), 'v=1; a=rsa-sha256; bh=f+W+hu8dIhf2VAni89o8lF6WKTXi7nViA4RrMdpD5/U=; d=dummy.nxdomain.be; h=; i=@dummy.nxdomain.be; s=dummySelector; t=1299879181; b=jqPmieHzF5vR9F4mXCAkowuphpO4iJ8IAVuioh1BFZ3VITXZj5jlOFxULJMBiiApm2keJirnh u4mzogj444QkpT3lJg8/TBGAYQPdcvkG3KC0jdyN6QpSgpITBJG2BwWa+keXsv2bkQgLRAzNx qRhP45vpHCKun0Tg9LrwW/KCg=');
    }

    // Relaxed/Relaxed Hash Signing
    public function testSigningRelaxedRelaxed256()
    {
        $headerSet = $this->createHeaderSet();
        $messageContent = 'Hello World';
        $signer = new Swift_Signers_DKIMSigner(file_get_contents(dirname(dirname(dirname(__DIR__))).'/_samples/dkim/dkim.test.priv'), 'dummy.nxdomain.be', 'dummySelector');
        $signer->setHashAlgorithm('rsa-sha256');
        $signer->setSignatureTimestamp('1299879181');
        $signer->setBodyCanon('relaxed');
        $signer->setHeaderCanon('relaxed');
        $altered = $signer->getAlteredHeaders();
        $this->assertEquals(array('DKIM-Signature'), $altered);
        $signer->reset();
        $signer->setHeaders($headerSet);
        $this->assertFalse($headerSet->has('DKIM-Signature'));
        $signer->startBody();
        $signer->write($messageContent);
        $signer->endBody();
        $signer->addSignature($headerSet);
        $this->assertTrue($headerSet->has('DKIM-Signature'));
        $dkim = $headerSet->getAll('DKIM-Signature');
        $sig = reset($dkim);
        $this->assertEquals($sig->getValue(), 'v=1; a=rsa-sha256; bh=f+W+hu8dIhf2VAni89o8lF6WKTXi7nViA4RrMdpD5/U=; d=dummy.nxdomain.be; h=; i=@dummy.nxdomain.be; s=dummySelector; c=relaxed/relaxed; t=1299879181; b=gzOI+PX6HpZKQFzwwmxzcVJsyirdLXOS+4pgfCpVHQIdqYusKLrhlLeFBTNoz75HrhNvGH6T0 Rt3w5aTqkrWfUuAEYt0Ns14GowLM7JojaFN+pZ4eYnRB3CBBgW6fee4NEMD5WPca3uS09tr1E 10RYh9ILlRtl+84sovhx5id3Y=');
    }

    // Relaxed/Simple Hash Signing
    public function testSigningRelaxedSimple256()
    {
        $headerSet = $this->createHeaderSet();
        $messageContent = 'Hello World';
        $signer = new Swift_Signers_DKIMSigner(file_get_contents(dirname(dirname(dirname(__DIR__))).'/_samples/dkim/dkim.test.priv'), 'dummy.nxdomain.be', 'dummySelector');
        $signer->setHashAlgorithm('rsa-sha256');
        $signer->setSignatureTimestamp('1299879181');
        $signer->setHeaderCanon('relaxed');
        $altered = $signer->getAlteredHeaders();
        $this->assertEquals(array('DKIM-Signature'), $altered);
        $signer->reset();
        $signer->setHeaders($headerSet);
        $this->assertFalse($headerSet->has('DKIM-Signature'));
        $signer->startBody();
        $signer->write($messageContent);
        $signer->endBody();
        $signer->addSignature($headerSet);
        $this->assertTrue($headerSet->has('DKIM-Signature'));
        $dkim = $headerSet->getAll('DKIM-Signature');
        $sig = reset($dkim);
        $this->assertEquals($sig->getValue(), 'v=1; a=rsa-sha256; bh=f+W+hu8dIhf2VAni89o8lF6WKTXi7nViA4RrMdpD5/U=; d=dummy.nxdomain.be; h=; i=@dummy.nxdomain.be; s=dummySelector; c=relaxed; t=1299879181; b=dLPJNec5v81oelyzGOY0qPqTlGnQeNfUNBOrV/JKbStr3NqWGI9jH4JAe2YvO2V32lfPNoby1 4MMzZ6EPkaZkZDDSPa+53YbCPQAlqiD9QZZIUe2UNM33HN8yAMgiWEF5aP7MbQnxeVZMfVLEl 9S8qOImu+K5JZqhQQTL0dgLwA=');
    }

    // Simple/Relaxed Hash Signing
    public function testSigningSimpleRelaxed256()
    {
        $headerSet = $this->createHeaderSet();
        $messageContent = 'Hello World';
        $signer = new Swift_Signers_DKIMSigner(file_get_contents(dirname(dirname(dirname(__DIR__))).'/_samples/dkim/dkim.test.priv'), 'dummy.nxdomain.be', 'dummySelector');
        $signer->setHashAlgorithm('rsa-sha256');
        $signer->setSignatureTimestamp('1299879181');
        $signer->setBodyCanon('relaxed');
        $altered = $signer->getAlteredHeaders();
        $this->assertEquals(array('DKIM-Signature'), $altered);
        $signer->reset();
        $signer->setHeaders($headerSet);
        $this->assertFalse($headerSet->has('DKIM-Signature'));
        $signer->startBody();
        $signer->write($messageContent);
        $signer->endBody();
        $signer->addSignature($headerSet);
        $this->assertTrue($headerSet->has('DKIM-Signature'));
        $dkim = $headerSet->getAll('DKIM-Signature');
        $sig = reset($dkim);
        $this->assertEquals($sig->getValue(), 'v=1; a=rsa-sha256; bh=f+W+hu8dIhf2VAni89o8lF6WKTXi7nViA4RrMdpD5/U=; d=dummy.nxdomain.be; h=; i=@dummy.nxdomain.be; s=dummySelector; c=simple/relaxed; t=1299879181; b=M5eomH/zamyzix9kOes+6YLzQZxuJdBP4x3nP9zF2N26eMLG2/cBKbnNyqiOTDhJdYfWPbLIa 1CWnjST0j5p4CpeOkGYuiE+M4TWEZwhRmRWootlPO3Ii6XpbBJKFk1o9zviS7OmXblUUE4aqb yRSIMDhtLdCK5GlaCneFLN7RQ=');
    }

<<<<<<< HEAD
    // -- Creation Methods
    private function createHeaderSet()
=======
    private function _createHeaderSet()
>>>>>>> 800e32f8
    {
        $cache = new Swift_KeyCache_ArrayKeyCache(new Swift_KeyCache_SimpleKeyCacheInputStream());
        $factory = new Swift_CharacterReaderFactory_SimpleCharacterReaderFactory();
        $contentEncoder = new Swift_Mime_ContentEncoder_Base64ContentEncoder();

        $headerEncoder = new Swift_Mime_HeaderEncoder_QpHeaderEncoder(new Swift_CharacterStream_ArrayCharacterStream($factory, 'utf-8'));
        $paramEncoder = new Swift_Encoder_Rfc2231Encoder(new Swift_CharacterStream_ArrayCharacterStream($factory, 'utf-8'));
        $emailValidator = new EmailValidator();
        $headers = new Swift_Mime_SimpleHeaderSet(new Swift_Mime_SimpleHeaderFactory($headerEncoder, $paramEncoder, $emailValidator));

        return $headers;
    }

    /**
     * @return Swift_Mime_Headers
     */
    private function createHeaders()
    {
        $x = 0;
        $cache = new Swift_KeyCache_ArrayKeyCache(new Swift_KeyCache_SimpleKeyCacheInputStream());
        $factory = new Swift_CharacterReaderFactory_SimpleCharacterReaderFactory();
        $contentEncoder = new Swift_Mime_ContentEncoder_Base64ContentEncoder();

        $headerEncoder = new Swift_Mime_HeaderEncoder_QpHeaderEncoder(new Swift_CharacterStream_ArrayCharacterStream($factory, 'utf-8'));
        $paramEncoder = new Swift_Encoder_Rfc2231Encoder(new Swift_CharacterStream_ArrayCharacterStream($factory, 'utf-8'));
        $emailValidator = new EmailValidator();
        $headerFactory = new Swift_Mime_SimpleHeaderFactory($headerEncoder, $paramEncoder, $emailValidator);
        $headers = $this->getMockery('Swift_Mime_HeaderSet');

        $headers->shouldReceive('listAll')
                ->zeroOrMoreTimes()
                ->andReturn(array('From', 'To', 'Date', 'Subject'));
        $headers->shouldReceive('has')
                ->zeroOrMoreTimes()
                ->with('From')
                ->andReturn(true);
        $headers->shouldReceive('getAll')
                ->zeroOrMoreTimes()
                ->with('From')
                ->andReturn(array($headerFactory->createMailboxHeader('From', 'test@test.test')));
        $headers->shouldReceive('has')
                ->zeroOrMoreTimes()
                ->with('To')
                ->andReturn(true);
        $headers->shouldReceive('getAll')
                ->zeroOrMoreTimes()
                ->with('To')
                ->andReturn(array($headerFactory->createMailboxHeader('To', 'test@test.test')));
        $headers->shouldReceive('has')
                ->zeroOrMoreTimes()
                ->with('Date')
                ->andReturn(true);
        $headers->shouldReceive('getAll')
                ->zeroOrMoreTimes()
                ->with('Date')
                ->andReturn(array($headerFactory->createTextHeader('Date', 'Fri, 11 Mar 2011 20:56:12 +0000 (GMT)')));
        $headers->shouldReceive('has')
                ->zeroOrMoreTimes()
                ->with('Subject')
                ->andReturn(true);
        $headers->shouldReceive('getAll')
                ->zeroOrMoreTimes()
                ->with('Subject')
                ->andReturn(array($headerFactory->createTextHeader('Subject', 'Foo Bar Text Message')));
        $headers->shouldReceive('addTextHeader')
                ->zeroOrMoreTimes()
                ->with('DKIM-Signature', \Mockery::any())
                ->andReturn(true);
        $headers->shouldReceive('getAll')
                ->zeroOrMoreTimes()
                ->with('DKIM-Signature')
                ->andReturn(array($headerFactory->createTextHeader('DKIM-Signature', 'Foo Bar Text Message')));

        return $headers;
    }
}<|MERGE_RESOLUTION|>--- conflicted
+++ resolved
@@ -141,12 +141,7 @@
         $this->assertEquals($sig->getValue(), 'v=1; a=rsa-sha256; bh=f+W+hu8dIhf2VAni89o8lF6WKTXi7nViA4RrMdpD5/U=; d=dummy.nxdomain.be; h=; i=@dummy.nxdomain.be; s=dummySelector; c=simple/relaxed; t=1299879181; b=M5eomH/zamyzix9kOes+6YLzQZxuJdBP4x3nP9zF2N26eMLG2/cBKbnNyqiOTDhJdYfWPbLIa 1CWnjST0j5p4CpeOkGYuiE+M4TWEZwhRmRWootlPO3Ii6XpbBJKFk1o9zviS7OmXblUUE4aqb yRSIMDhtLdCK5GlaCneFLN7RQ=');
     }
 
-<<<<<<< HEAD
-    // -- Creation Methods
     private function createHeaderSet()
-=======
-    private function _createHeaderSet()
->>>>>>> 800e32f8
     {
         $cache = new Swift_KeyCache_ArrayKeyCache(new Swift_KeyCache_SimpleKeyCacheInputStream());
         $factory = new Swift_CharacterReaderFactory_SimpleCharacterReaderFactory();
