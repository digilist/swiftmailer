<?php

class Swift_MessageTest extends \PHPUnit_Framework_TestCase
{
    public function testCloning()
    {
        $message1 = new Swift_Message('subj', 'body', 'ctype');
        $message2 = new Swift_Message('subj', 'body', 'ctype');
        $message1_clone = clone $message1;

        $this->recursiveObjectCloningCheck($message1, $message2, $message1_clone);
    }

    public function testCloningWithSigners()
    {
        $message1 = new Swift_Message('subj', 'body', 'ctype');
        $signer = new Swift_Signers_DKIMSigner(dirname(dirname(__DIR__)).'/_samples/dkim/dkim.test.priv', 'test.example', 'example');
        $message1->attachSigner($signer);
        $message2 = new Swift_Message('subj', 'body', 'ctype');
        $signer = new Swift_Signers_DKIMSigner(dirname(dirname(__DIR__)).'/_samples/dkim/dkim.test.priv', 'test.example', 'example');
        $message2->attachSigner($signer);
        $message1_clone = clone $message1;

        $this->recursiveObjectCloningCheck($message1, $message2, $message1_clone);
    }

    public function testBodySwap()
    {
        $message1 = new Swift_Message('Test');
        $html = new Swift_MimePart('<html></html>', 'text/html');
        $html->getHeaders()->addTextHeader('X-Test-Remove', 'Test-Value');
        $html->getHeaders()->addTextHeader('X-Test-Alter', 'Test-Value');
        $message1->attach($html);
        $source = $message1->toString();
        $message2 = clone $message1;
        $message2->setSubject('Message2');
        foreach ($message2->getChildren() as $child) {
            $child->setBody('Test');
            $child->getHeaders()->removeAll('X-Test-Remove');
            $child->getHeaders()->get('X-Test-Alter')->setValue('Altered');
        }
        $final = $message1->toString();
        if ($source != $final) {
            $this->fail("Difference although object cloned \n [".$source."]\n[".$final."]\n");
        }
        $final = $message2->toString();
        if ($final == $source) {
            $this->fail('Two body matches although they should differ'."\n [".$source."]\n[".$final."]\n");
        }
        $id_1 = $message1->getId();
        $id_2 = $message2->getId();
        $this->assertEquals($id_1, $id_2, 'Message Ids differ');
        $id_2 = $message2->generateId();
        $this->assertNotEquals($id_1, $id_2, 'Message Ids are the same');
    }

    // -- Private helpers
    protected function recursiveObjectCloningCheck($obj1, $obj2, $obj1_clone)
    {
        $obj1_properties = (array) $obj1;
        $obj2_properties = (array) $obj2;
        $obj1_clone_properties = (array) $obj1_clone;

        foreach ($obj1_properties as $property => $value) {
            if (is_object($value)) {
                $obj1_value = $obj1_properties[$property];
                $obj2_value = $obj2_properties[$property];
                $obj1_clone_value = $obj1_clone_properties[$property];

                if ($obj1_value !== $obj2_value) {
                    // two separetely instanciated objects property not referencing same object
                    $this->assertFalse(
                        // but object's clone does - not everything copied
                        $obj1_value === $obj1_clone_value,
                        "Property `$property` cloning error: source and cloned objects property is referencing same object"
                    );
                } else {
                    // two separetely instanciated objects have same reference
                    $this->assertFalse(
                        // but object's clone doesn't - overdone making copies
                        $obj1_value !== $obj1_clone_value,
                        "Property `$property` not properly cloned: it should reference same object as cloning source (overdone copping)"
                    );
                }
                // recurse
                $this->recursiveObjectCloningCheck($obj1_value, $obj2_value, $obj1_clone_value);
            } elseif (is_array($value)) {
                $obj1_value = $obj1_properties[$property];
                $obj2_value = $obj2_properties[$property];
                $obj1_clone_value = $obj1_clone_properties[$property];

                return $this->recursiveArrayCloningCheck($obj1_value, $obj2_value, $obj1_clone_value);
            }
        }
    }

    protected function recursiveArrayCloningCheck($array1, $array2, $array1_clone)
    {
        foreach ($array1 as $key => $value) {
            if (is_object($value)) {
                $arr1_value = $array1[$key];
                $arr2_value = $array2[$key];
                $arr1_clone_value = $array1_clone[$key];
                if ($arr1_value !== $arr2_value) {
                    // two separetely instanciated objects property not referencing same object
                    $this->assertFalse(
                        // but object's clone does - not everything copied
                        $arr1_value === $arr1_clone_value,
                        "Key `$key` cloning error: source and cloned objects property is referencing same object"
                    );
                } else {
                    // two separetely instanciated objects have same reference
                    $this->assertFalse(
                        // but object's clone doesn't - overdone making copies
                        $arr1_value !== $arr1_clone_value,
                        "Key `$key` not properly cloned: it should reference same object as cloning source (overdone copping)"
                    );
                }
                // recurse
                $this->recursiveObjectCloningCheck($arr1_value, $arr2_value, $arr1_clone_value);
            } elseif (is_array($value)) {
                $arr1_value = $array1[$key];
                $arr2_value = $array2[$key];
                $arr1_clone_value = $array1_clone[$key];

<<<<<<< HEAD
                return $this->recursiveArrayCloningCheck($obj1_value, $obj2_value, $obj1_clone_value);
=======
                return $this->_recursiveArrayCloningCheck($arr1_value, $arr2_value, $arr1_clone_value);
>>>>>>> a6d30977
            }
        }
    }
}<|MERGE_RESOLUTION|>--- conflicted
+++ resolved
@@ -123,11 +123,7 @@
                 $arr2_value = $array2[$key];
                 $arr1_clone_value = $array1_clone[$key];
 
-<<<<<<< HEAD
-                return $this->recursiveArrayCloningCheck($obj1_value, $obj2_value, $obj1_clone_value);
-=======
-                return $this->_recursiveArrayCloningCheck($arr1_value, $arr2_value, $arr1_clone_value);
->>>>>>> a6d30977
+                return $this->recursiveArrayCloningCheck($arr1_value, $arr2_value, $arr1_clone_value);
             }
         }
     }
