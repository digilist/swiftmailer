<?php

class Swift_Mime_ContentEncoder_QpContentEncoderTest extends \SwiftMailerTestCase
{
    public function testNameIsQuotedPrintable()
    {
        $encoder = new Swift_Mime_ContentEncoder_QpContentEncoder(
            $this->createCharacterStream(true)
            );
        $this->assertEquals('quoted-printable', $encoder->getName());
    }

    /* -- RFC 2045, 6.7 --
    (1)   (General 8bit representation) Any octet, except a CR or
                    LF that is part of a CRLF line break of the canonical
                    (standard) form of the data being encoded, may be
                    represented by an "=" followed by a two digit
                    hexadecimal representation of the octet's value.  The
                    digits of the hexadecimal alphabet, for this purpose,
                    are "0123456789ABCDEF".  Uppercase letters must be
                    used; lowercase letters are not allowed.  Thus, for
                    example, the decimal value 12 (US-ASCII form feed) can
                    be represented by "=0C", and the decimal value 61 (US-
                    ASCII EQUAL SIGN) can be represented by "=3D".  This
                    rule must be followed except when the following rules
                    allow an alternative encoding.
                    */

    public function testPermittedCharactersAreNotEncoded()
    {
        /* -- RFC 2045, 6.7 --
        (2)   (Literal representation) Octets with decimal values of
                    33 through 60 inclusive, and 62 through 126, inclusive,
                    MAY be represented as the US-ASCII characters which
                    correspond to those octets (EXCLAMATION POINT through
                    LESS THAN, and GREATER THAN through TILDE,
                    respectively).
                    */

        foreach (array_merge(range(33, 60), range(62, 126)) as $ordinal) {
            $char = chr($ordinal);

            $os = $this->createOutputByteStream(true);
            $charStream = $this->createCharacterStream();
            $is = $this->createInputByteStream();
            $collection = new Swift_StreamCollector();

            $is->shouldReceive('write')
               ->zeroOrMoreTimes()
               ->andReturnUsing($collection);
            $charStream->shouldReceive('flushContents')
                       ->once();
            $charStream->shouldReceive('importByteStream')
                       ->once()
                       ->with($os);
            $charStream->shouldReceive('readBytes')
                       ->once()
                       ->andReturn(array($ordinal));
            $charStream->shouldReceive('readBytes')
                       ->zeroOrMoreTimes()
                       ->andReturn(false);

            $encoder = new Swift_Mime_ContentEncoder_QpContentEncoder($charStream);
            $encoder->encodeByteStream($os, $is);
            $this->assertIdenticalBinary($char, $collection->content);
        }
    }

    public function testLinearWhiteSpaceAtLineEndingIsEncoded()
    {
        /* -- RFC 2045, 6.7 --
        (3)   (White Space) Octets with values of 9 and 32 MAY be
                    represented as US-ASCII TAB (HT) and SPACE characters,
                    respectively, but MUST NOT be so represented at the end
                    of an encoded line.  Any TAB (HT) or SPACE characters
                    on an encoded line MUST thus be followed on that line
                    by a printable character.  In particular, an "=" at the
                    end of an encoded line, indicating a soft line break
                    (see rule #5) may follow one or more TAB (HT) or SPACE
                    characters.  It follows that an octet with decimal
                    value 9 or 32 appearing at the end of an encoded line
                    must be represented according to Rule #1.  This rule is
                    necessary because some MTAs (Message Transport Agents,
                    programs which transport messages from one user to
                    another, or perform a portion of such transfers) are
                    known to pad lines of text with SPACEs, and others are
                    known to remove "white space" characters from the end
                    of a line.  Therefore, when decoding a Quoted-Printable
                    body, any trailing white space on a line must be
                    deleted, as it will necessarily have been added by
                    intermediate transport agents.
                    */

        $HT = chr(0x09); //9
        $SPACE = chr(0x20); //32

        //HT
        $os = $this->createOutputByteStream(true);
        $charStream = $this->createCharacterStream();
        $is = $this->createInputByteStream();
        $collection = new Swift_StreamCollector();

        $is->shouldReceive('write')
               ->zeroOrMoreTimes()
               ->andReturnUsing($collection);
        $charStream->shouldReceive('flushContents')
                   ->once();
        $charStream->shouldReceive('importByteStream')
                   ->once()
                   ->with($os);
        $charStream->shouldReceive('readBytes')
                   ->once()
                   ->andReturn(array(ord('a')));
        $charStream->shouldReceive('readBytes')
                   ->once()
                   ->andReturn(array(0x09));
        $charStream->shouldReceive('readBytes')
                   ->once()
                   ->andReturn(array(0x09));
        $charStream->shouldReceive('readBytes')
                   ->once()
                   ->andReturn(array(0x0D));
        $charStream->shouldReceive('readBytes')
                   ->once()
                   ->andReturn(array(0x0A));
        $charStream->shouldReceive('readBytes')
                   ->once()
                   ->andReturn(array(ord('b')));
        $charStream->shouldReceive('readBytes')
                   ->zeroOrMoreTimes()
                   ->andReturn(false);

        $encoder = new Swift_Mime_ContentEncoder_QpContentEncoder($charStream);
        $encoder->encodeByteStream($os, $is);

        $this->assertEquals("a\t=09\r\nb", $collection->content);

        //SPACE
        $os = $this->createOutputByteStream(true);
        $charStream = $this->createCharacterStream();
        $is = $this->createInputByteStream();
        $collection = new Swift_StreamCollector();

        $is->shouldReceive('write')
               ->zeroOrMoreTimes()
               ->andReturnUsing($collection);
        $charStream->shouldReceive('flushContents')
                   ->once();
        $charStream->shouldReceive('importByteStream')
                   ->once()
                   ->with($os);
        $charStream->shouldReceive('readBytes')
                   ->once()
                   ->andReturn(array(ord('a')));
        $charStream->shouldReceive('readBytes')
                   ->once()
                   ->andReturn(array(0x20));
        $charStream->shouldReceive('readBytes')
                   ->once()
                   ->andReturn(array(0x20));
        $charStream->shouldReceive('readBytes')
                   ->once()
                   ->andReturn(array(0x0D));
        $charStream->shouldReceive('readBytes')
                   ->once()
                   ->andReturn(array(0x0A));
        $charStream->shouldReceive('readBytes')
                   ->once()
                   ->andReturn(array(ord('b')));
        $charStream->shouldReceive('readBytes')
                   ->zeroOrMoreTimes()
                   ->andReturn(false);

        $encoder = new Swift_Mime_ContentEncoder_QpContentEncoder($charStream);
        $encoder->encodeByteStream($os, $is);

        $this->assertEquals("a =20\r\nb", $collection->content);
    }

    public function testCRLFIsLeftAlone()
    {
        /*
        (4)   (Line Breaks) A line break in a text body, represented
                    as a CRLF sequence in the text canonical form, must be
                    represented by a (RFC 822) line break, which is also a
                    CRLF sequence, in the Quoted-Printable encoding.  Since
                    the canonical representation of media types other than
                    text do not generally include the representation of
                    line breaks as CRLF sequences, no hard line breaks
                    (i.e. line breaks that are intended to be meaningful
                    and to be displayed to the user) can occur in the
                    quoted-printable encoding of such types.  Sequences
                    like "=0D", "=0A", "=0A=0D" and "=0D=0A" will routinely
                    appear in non-text data represented in quoted-
                    printable, of course.

                    Note that many implementations may elect to encode the
                    local representation of various content types directly
                    rather than converting to canonical form first,
                    encoding, and then converting back to local
                    representation.  In particular, this may apply to plain
                    text material on systems that use newline conventions
                    other than a CRLF terminator sequence.  Such an
                    implementation optimization is permissible, but only
                    when the combined canonicalization-encoding step is
                    equivalent to performing the three steps separately.
                    */

        $os = $this->createOutputByteStream(true);
        $charStream = $this->createCharacterStream();
        $is = $this->createInputByteStream();
        $collection = new Swift_StreamCollector();

        $is->shouldReceive('write')
               ->zeroOrMoreTimes()
               ->andReturnUsing($collection);
        $charStream->shouldReceive('flushContents')
                   ->once();
        $charStream->shouldReceive('importByteStream')
                   ->once()
                   ->with($os);
        $charStream->shouldReceive('readBytes')
                   ->once()
                   ->andReturn(array(ord('a')));
        $charStream->shouldReceive('readBytes')
                   ->once()
                   ->andReturn(array(0x0D));
        $charStream->shouldReceive('readBytes')
                   ->once()
                   ->andReturn(array(0x0A));
        $charStream->shouldReceive('readBytes')
                   ->once()
                   ->andReturn(array(ord('b')));
        $charStream->shouldReceive('readBytes')
                   ->once()
                   ->andReturn(array(0x0D));
        $charStream->shouldReceive('readBytes')
                   ->once()
                   ->andReturn(array(0x0A));
        $charStream->shouldReceive('readBytes')
                   ->once()
                   ->andReturn(array(ord('c')));
        $charStream->shouldReceive('readBytes')
                   ->once()
                   ->andReturn(array(0x0D));
        $charStream->shouldReceive('readBytes')
                   ->once()
                   ->andReturn(array(0x0A));
        $charStream->shouldReceive('readBytes')
                   ->zeroOrMoreTimes()
                   ->andReturn(false);

        $encoder = new Swift_Mime_ContentEncoder_QpContentEncoder($charStream);
        $encoder->encodeByteStream($os, $is);
        $this->assertEquals("a\r\nb\r\nc\r\n", $collection->content);
    }

    public function testLinesLongerThan76CharactersAreSoftBroken()
    {
        /*
        (5)   (Soft Line Breaks) The Quoted-Printable encoding
                    REQUIRES that encoded lines be no more than 76
                    characters long.  If longer lines are to be encoded
                    with the Quoted-Printable encoding, "soft" line breaks
                    must be used.  An equal sign as the last character on a
                    encoded line indicates such a non-significant ("soft")
                    line break in the encoded text.
                    */

        $os = $this->createOutputByteStream(true);
        $charStream = $this->createCharacterStream();
        $is = $this->createInputByteStream();
        $collection = new Swift_StreamCollector();

        $is->shouldReceive('write')
           ->zeroOrMoreTimes()
           ->andReturnUsing($collection);
        $charStream->shouldReceive('flushContents')
                   ->once();
        $charStream->shouldReceive('importByteStream')
                   ->once()
                   ->with($os);

        for ($seq = 0; $seq <= 140; ++$seq) {
            $charStream->shouldReceive('readBytes')
                       ->once()
                       ->andReturn(array(ord('a')));
        }
        $charStream->shouldReceive('readBytes')
                   ->zeroOrMoreTimes()
                   ->andReturn(false);

        $encoder = new Swift_Mime_ContentEncoder_QpContentEncoder($charStream);
        $encoder->encodeByteStream($os, $is);
        $this->assertEquals(str_repeat('a', 75)."=\r\n".str_repeat('a', 66), $collection->content);
    }

    public function testMaxLineLengthCanBeSpecified()
    {
        $os = $this->createOutputByteStream(true);
        $charStream = $this->createCharacterStream();
        $is = $this->createInputByteStream();
        $collection = new Swift_StreamCollector();

        $is->shouldReceive('write')
           ->zeroOrMoreTimes()
           ->andReturnUsing($collection);
        $charStream->shouldReceive('flushContents')
                   ->once();
        $charStream->shouldReceive('importByteStream')
                   ->once()
                   ->with($os);

        for ($seq = 0; $seq <= 100; ++$seq) {
            $charStream->shouldReceive('readBytes')
                       ->once()
                       ->andReturn(array(ord('a')));
        }
        $charStream->shouldReceive('readBytes')
                   ->zeroOrMoreTimes()
                   ->andReturn(false);

        $encoder = new Swift_Mime_ContentEncoder_QpContentEncoder($charStream);
        $encoder->encodeByteStream($os, $is, 0, 54);
        $this->assertEquals(str_repeat('a', 53)."=\r\n".str_repeat('a', 48), $collection->content);
    }

    public function testBytesBelowPermittedRangeAreEncoded()
    {
        /*
        According to Rule (1 & 2)
        */

        foreach (range(0, 32) as $ordinal) {
            $char = chr($ordinal);

            $os = $this->createOutputByteStream(true);
            $charStream = $this->createCharacterStream();
            $is = $this->createInputByteStream();
            $collection = new Swift_StreamCollector();

            $is->shouldReceive('write')
               ->zeroOrMoreTimes()
               ->andReturnUsing($collection);
            $charStream->shouldReceive('flushContents')
                       ->once();
            $charStream->shouldReceive('importByteStream')
                       ->once()
                       ->with($os);
            $charStream->shouldReceive('readBytes')
                       ->once()
                       ->andReturn(array($ordinal));
            $charStream->shouldReceive('readBytes')
                       ->zeroOrMoreTimes()
                       ->andReturn(false);

            $encoder = new Swift_Mime_ContentEncoder_QpContentEncoder($charStream);
            $encoder->encodeByteStream($os, $is);
            $this->assertEquals(sprintf('=%02X', $ordinal), $collection->content);
        }
    }

    public function testDecimalByte61IsEncoded()
    {
        /*
        According to Rule (1 & 2)
        */

        $char = chr(61);

        $os = $this->createOutputByteStream(true);
        $charStream = $this->createCharacterStream();
        $is = $this->createInputByteStream();
        $collection = new Swift_StreamCollector();

        $is->shouldReceive('write')
               ->zeroOrMoreTimes()
               ->andReturnUsing($collection);
        $charStream->shouldReceive('flushContents')
                       ->once();
        $charStream->shouldReceive('importByteStream')
                       ->once()
                       ->with($os);
        $charStream->shouldReceive('readBytes')
                       ->once()
                       ->andReturn(array(61));
        $charStream->shouldReceive('readBytes')
                       ->zeroOrMoreTimes()
                       ->andReturn(false);

        $encoder = new Swift_Mime_ContentEncoder_QpContentEncoder($charStream);
        $encoder->encodeByteStream($os, $is);
        $this->assertEquals(sprintf('=%02X', 61), $collection->content);
    }

    public function testBytesAbovePermittedRangeAreEncoded()
    {
        /*
        According to Rule (1 & 2)
        */

        foreach (range(127, 255) as $ordinal) {
            $char = chr($ordinal);

            $os = $this->createOutputByteStream(true);
            $charStream = $this->createCharacterStream();
            $is = $this->createInputByteStream();
            $collection = new Swift_StreamCollector();

            $is->shouldReceive('write')
               ->zeroOrMoreTimes()
               ->andReturnUsing($collection);
            $charStream->shouldReceive('flushContents')
                       ->once();
            $charStream->shouldReceive('importByteStream')
                       ->once()
                       ->with($os);
            $charStream->shouldReceive('readBytes')
                       ->once()
                       ->andReturn(array($ordinal));
            $charStream->shouldReceive('readBytes')
                       ->zeroOrMoreTimes()
                       ->andReturn(false);

            $encoder = new Swift_Mime_ContentEncoder_QpContentEncoder($charStream);
            $encoder->encodeByteStream($os, $is);
            $this->assertEquals(sprintf('=%02X', $ordinal), $collection->content);
        }
    }

    public function testFirstLineLengthCanBeDifferent()
    {
        $os = $this->createOutputByteStream(true);
        $charStream = $this->createCharacterStream();
        $is = $this->createInputByteStream();
        $collection = new Swift_StreamCollector();

        $is->shouldReceive('write')
               ->zeroOrMoreTimes()
               ->andReturnUsing($collection);
        $charStream->shouldReceive('flushContents')
                    ->once();
        $charStream->shouldReceive('importByteStream')
                    ->once()
                    ->with($os);

        for ($seq = 0; $seq <= 140; ++$seq) {
            $charStream->shouldReceive('readBytes')
                       ->once()
                       ->andReturn(array(ord('a')));
        }
        $charStream->shouldReceive('readBytes')
                    ->zeroOrMoreTimes()
                    ->andReturn(false);

        $encoder = new Swift_Mime_ContentEncoder_QpContentEncoder($charStream);
        $encoder->encodeByteStream($os, $is, 22);
        $this->assertEquals(
            str_repeat('a', 53)."=\r\n".str_repeat('a', 75)."=\r\n".str_repeat('a', 13),
            $collection->content
            );
    }

    public function testObserverInterfaceCanChangeCharset()
    {
        $stream = $this->createCharacterStream();
        $stream->shouldReceive('setCharacterSet')
               ->once()
               ->with('windows-1252');

        $encoder = new Swift_Mime_ContentEncoder_QpContentEncoder($stream);
        $encoder->charsetChanged('windows-1252');
    }

    public function testTextIsPreWrapped()
    {
        $encoder = $this->createEncoder();

        $input = str_repeat('a', 70)."\r\n".
                 str_repeat('a', 70)."\r\n".
                 str_repeat('a', 70);

        $os = new Swift_ByteStream_ArrayByteStream();
        $is = new Swift_ByteStream_ArrayByteStream();
        $is->write($input);

        $encoder->encodeByteStream($is, $os);

        $this->assertEquals(
            $input, $os->read(PHP_INT_MAX)
            );
    }

<<<<<<< HEAD
    // -- Creation Methods

    private function createCharacterStream($stub = false)
=======
    private function _createCharacterStream($stub = false)
>>>>>>> 800e32f8
    {
        return $this->getMockery('Swift_CharacterStream')->shouldIgnoreMissing();
    }

    private function createEncoder()
    {
        $factory = new Swift_CharacterReaderFactory_SimpleCharacterReaderFactory();
        $charStream = new Swift_CharacterStream_NgCharacterStream($factory, 'utf-8');

        return new Swift_Mime_ContentEncoder_QpContentEncoder($charStream);
    }

    private function createOutputByteStream($stub = false)
    {
        return $this->getMockery('Swift_OutputByteStream')->shouldIgnoreMissing();
    }

    private function createInputByteStream($stub = false)
    {
        return $this->getMockery('Swift_InputByteStream')->shouldIgnoreMissing();
    }
}<|MERGE_RESOLUTION|>--- conflicted
+++ resolved
@@ -491,13 +491,7 @@
             );
     }
 
-<<<<<<< HEAD
-    // -- Creation Methods
-
     private function createCharacterStream($stub = false)
-=======
-    private function _createCharacterStream($stub = false)
->>>>>>> 800e32f8
     {
         return $this->getMockery('Swift_CharacterStream')->shouldIgnoreMissing();
     }
