<?php

use Egulias\EmailValidator\EmailValidator;

class Swift_Mime_AttachmentTest extends Swift_Mime_AbstractMimeEntityTest
{
    public function testNestingLevelIsAttachment()
    {
        $attachment = $this->createAttachment($this->createHeaderSet(),
            $this->createEncoder(), $this->createCache()
            );
        $this->assertEquals(
            Swift_Mime_MimeEntity::LEVEL_MIXED, $attachment->getNestingLevel()
            );
    }

    public function testDispositionIsReturnedFromHeader()
    {
        /* -- RFC 2183, 2.1, 2.2.
     */

<<<<<<< HEAD
        $disposition = $this->createHeader('Content-Disposition', 'attachment');
        $attachment = $this->createAttachment($this->createHeaderSet(array(
            'Content-Disposition' => $disposition,)),
            $this->createEncoder(), $this->createCache()
=======
        $disposition = $this->_createHeader('Content-Disposition', 'attachment');
        $attachment = $this->_createAttachment($this->_createHeaderSet(array(
            'Content-Disposition' => $disposition, )),
            $this->_createEncoder(), $this->_createCache()
>>>>>>> 6776d293
            );
        $this->assertEquals('attachment', $attachment->getDisposition());
    }

    public function testDispositionIsSetInHeader()
    {
        $disposition = $this->createHeader('Content-Disposition', 'attachment',
            array(), false
            );
        $disposition->shouldReceive('setFieldBodyModel')
                    ->once()
                    ->with('inline');
        $disposition->shouldReceive('setFieldBodyModel')
                    ->zeroOrMoreTimes();

<<<<<<< HEAD
        $attachment = $this->createAttachment($this->createHeaderSet(array(
            'Content-Disposition' => $disposition,)),
            $this->createEncoder(), $this->createCache()
=======
        $attachment = $this->_createAttachment($this->_createHeaderSet(array(
            'Content-Disposition' => $disposition, )),
            $this->_createEncoder(), $this->_createCache()
>>>>>>> 6776d293
            );
        $attachment->setDisposition('inline');
    }

    public function testDispositionIsAddedIfNonePresent()
    {
        $headers = $this->createHeaderSet(array(), false);
        $headers->shouldReceive('addParameterizedHeader')
                ->once()
                ->with('Content-Disposition', 'inline');
        $headers->shouldReceive('addParameterizedHeader')
                ->zeroOrMoreTimes();

        $attachment = $this->createAttachment($headers, $this->createEncoder(),
            $this->createCache()
            );
        $attachment->setDisposition('inline');
    }

    public function testDispositionIsAutoDefaultedToAttachment()
    {
        $headers = $this->createHeaderSet(array(), false);
        $headers->shouldReceive('addParameterizedHeader')
                ->once()
                ->with('Content-Disposition', 'attachment');
        $headers->shouldReceive('addParameterizedHeader')
                ->zeroOrMoreTimes();

        $attachment = $this->createAttachment($headers, $this->createEncoder(),
            $this->createCache()
            );
    }

    public function testDefaultContentTypeInitializedToOctetStream()
    {
        $cType = $this->createHeader('Content-Type', '',
            array(), false
            );
        $cType->shouldReceive('setFieldBodyModel')
              ->once()
              ->with('application/octet-stream');
        $cType->shouldReceive('setFieldBodyModel')
              ->zeroOrMoreTimes();

<<<<<<< HEAD
        $attachment = $this->createAttachment($this->createHeaderSet(array(
            'Content-Type' => $cType,)),
            $this->createEncoder(), $this->createCache()
=======
        $attachment = $this->_createAttachment($this->_createHeaderSet(array(
            'Content-Type' => $cType, )),
            $this->_createEncoder(), $this->_createCache()
>>>>>>> 6776d293
            );
    }

    public function testFilenameIsReturnedFromHeader()
    {
        /* -- RFC 2183, 2.3.
     */

        $disposition = $this->createHeader('Content-Disposition', 'attachment',
            array('filename' => 'foo.txt')
            );
<<<<<<< HEAD
        $attachment = $this->createAttachment($this->createHeaderSet(array(
            'Content-Disposition' => $disposition,)),
            $this->createEncoder(), $this->createCache()
=======
        $attachment = $this->_createAttachment($this->_createHeaderSet(array(
            'Content-Disposition' => $disposition, )),
            $this->_createEncoder(), $this->_createCache()
>>>>>>> 6776d293
            );
        $this->assertEquals('foo.txt', $attachment->getFilename());
    }

    public function testFilenameIsSetInHeader()
    {
        $disposition = $this->createHeader('Content-Disposition', 'attachment',
            array('filename' => 'foo.txt'), false
            );
        $disposition->shouldReceive('setParameter')
                    ->once()
                    ->with('filename', 'bar.txt');
        $disposition->shouldReceive('setParameter')
                    ->zeroOrMoreTimes();

<<<<<<< HEAD
        $attachment = $this->createAttachment($this->createHeaderSet(array(
            'Content-Disposition' => $disposition,)),
            $this->createEncoder(), $this->createCache()
=======
        $attachment = $this->_createAttachment($this->_createHeaderSet(array(
            'Content-Disposition' => $disposition, )),
            $this->_createEncoder(), $this->_createCache()
>>>>>>> 6776d293
            );
        $attachment->setFilename('bar.txt');
    }

    public function testSettingFilenameSetsNameInContentType()
    {
        /*
     This is a legacy requirement which isn't covered by up-to-date RFCs.
     */

        $cType = $this->createHeader('Content-Type', 'text/plain',
            array(), false
            );
        $cType->shouldReceive('setParameter')
              ->once()
              ->with('name', 'bar.txt');
        $cType->shouldReceive('setParameter')
              ->zeroOrMoreTimes();

<<<<<<< HEAD
        $attachment = $this->createAttachment($this->createHeaderSet(array(
            'Content-Type' => $cType,)),
            $this->createEncoder(), $this->createCache()
=======
        $attachment = $this->_createAttachment($this->_createHeaderSet(array(
            'Content-Type' => $cType, )),
            $this->_createEncoder(), $this->_createCache()
>>>>>>> 6776d293
            );
        $attachment->setFilename('bar.txt');
    }

    public function testSizeIsReturnedFromHeader()
    {
        /* -- RFC 2183, 2.7.
     */

        $disposition = $this->createHeader('Content-Disposition', 'attachment',
            array('size' => 1234)
            );
<<<<<<< HEAD
        $attachment = $this->createAttachment($this->createHeaderSet(array(
            'Content-Disposition' => $disposition,)),
            $this->createEncoder(), $this->createCache()
=======
        $attachment = $this->_createAttachment($this->_createHeaderSet(array(
            'Content-Disposition' => $disposition, )),
            $this->_createEncoder(), $this->_createCache()
>>>>>>> 6776d293
            );
        $this->assertEquals(1234, $attachment->getSize());
    }

    public function testSizeIsSetInHeader()
    {
        $disposition = $this->createHeader('Content-Disposition', 'attachment',
            array(), false
            );
        $disposition->shouldReceive('setParameter')
                    ->once()
                    ->with('size', 12345);
        $disposition->shouldReceive('setParameter')
                    ->zeroOrMoreTimes();

<<<<<<< HEAD
        $attachment = $this->createAttachment($this->createHeaderSet(array(
            'Content-Disposition' => $disposition,)),
            $this->createEncoder(), $this->createCache()
=======
        $attachment = $this->_createAttachment($this->_createHeaderSet(array(
            'Content-Disposition' => $disposition, )),
            $this->_createEncoder(), $this->_createCache()
>>>>>>> 6776d293
            );
        $attachment->setSize(12345);
    }

    public function testFilnameCanBeReadFromFileStream()
    {
        $file = $this->createFileStream('/bar/file.ext', '');
        $disposition = $this->createHeader('Content-Disposition', 'attachment',
            array('filename' => 'foo.txt'), false
            );
        $disposition->shouldReceive('setParameter')
                    ->once()
                    ->with('filename', 'file.ext');

<<<<<<< HEAD
        $attachment = $this->createAttachment($this->createHeaderSet(array(
            'Content-Disposition' => $disposition,)),
            $this->createEncoder(), $this->createCache()
=======
        $attachment = $this->_createAttachment($this->_createHeaderSet(array(
            'Content-Disposition' => $disposition, )),
            $this->_createEncoder(), $this->_createCache()
>>>>>>> 6776d293
            );
        $attachment->setFile($file);
    }

    public function testContentTypeCanBeSetViaSetFile()
    {
        $file = $this->createFileStream('/bar/file.ext', '');
        $disposition = $this->createHeader('Content-Disposition', 'attachment',
            array('filename' => 'foo.txt'), false
            );
        $disposition->shouldReceive('setParameter')
                    ->once()
                    ->with('filename', 'file.ext');

        $ctype = $this->createHeader('Content-Type', 'text/plain', array(), false);
        $ctype->shouldReceive('setFieldBodyModel')
              ->once()
              ->with('text/html');
        $ctype->shouldReceive('setFieldBodyModel')
              ->zeroOrMoreTimes();

        $headers = $this->createHeaderSet(array(
            'Content-Disposition' => $disposition,
            'Content-Type' => $ctype,
            ));

        $attachment = $this->createAttachment($headers, $this->createEncoder(),
            $this->createCache()
            );
        $attachment->setFile($file, 'text/html');
    }

    public function XtestContentTypeCanBeLookedUpFromCommonListIfNotProvided()
    {
        $file = $this->createFileStream('/bar/file.zip', '');
        $disposition = $this->createHeader('Content-Disposition', 'attachment',
            array('filename' => 'foo.zip'), false
            );
        $disposition->shouldReceive('setParameter')
                    ->once()
                    ->with('filename', 'file.zip');

        $ctype = $this->createHeader('Content-Type', 'text/plain', array(), false);
        $ctype->shouldReceive('setFieldBodyModel')
              ->once()
              ->with('application/zip');
        $ctype->shouldReceive('setFieldBodyModel')
              ->zeroOrMoreTimes();

        $headers = $this->createHeaderSet(array(
            'Content-Disposition' => $disposition,
            'Content-Type' => $ctype,
            ));

        $attachment = $this->createAttachment($headers, $this->createEncoder(),
            $this->createCache(), array('zip' => 'application/zip', 'txt' => 'text/plain')
            );
        $attachment->setFile($file);
    }

    public function testDataCanBeReadFromFile()
    {
        $file = $this->createFileStream('/foo/file.ext', '<some data>');
        $attachment = $this->createAttachment($this->createHeaderSet(),
            $this->createEncoder(), $this->createCache()
            );
        $attachment->setFile($file);
        $this->assertEquals('<some data>', $attachment->getBody());
    }

    public function testFluidInterface()
    {
        $attachment = $this->createAttachment($this->createHeaderSet(),
            $this->createEncoder(), $this->createCache()
            );
        $this->assertSame($attachment,
            $attachment
            ->setContentType('application/pdf')
            ->setEncoder($this->createEncoder())
            ->setId('foo@bar')
            ->setDescription('my pdf')
            ->setMaxLineLength(998)
            ->setBody('xx')
            ->setBoundary('xyz')
            ->setChildren(array())
            ->setDisposition('inline')
            ->setFilename('afile.txt')
            ->setSize(123)
            ->setFile($this->createFileStream('foo.txt', ''))
            );
    }

    // -- Private helpers

    protected function createEntity($headers, $encoder, $cache)
    {
        return $this->createAttachment($headers, $encoder, $cache);
    }

    protected function createAttachment($headers, $encoder, $cache, $mimeTypes = array())
    {
        return new Swift_Mime_Attachment($headers, $encoder, $cache, new EmailValidator(), $mimeTypes);
    }

    protected function createFileStream($path, $data, $stub = true)
    {
        $file = $this->getMockery('Swift_FileStream');
        $file->shouldReceive('getPath')
             ->zeroOrMoreTimes()
             ->andReturn($path);
        $file->shouldReceive('read')
             ->zeroOrMoreTimes()
             ->andReturnUsing(function () use ($data) {
                 static $first = true;
                 if (!$first) {
                     return false;
                 }

                 $first = false;

                 return $data;
             });
        $file->shouldReceive('setReadPointer')
             ->zeroOrMoreTimes();

        return $file;
    }
}<|MERGE_RESOLUTION|>--- conflicted
+++ resolved
@@ -19,17 +19,10 @@
         /* -- RFC 2183, 2.1, 2.2.
      */
 
-<<<<<<< HEAD
         $disposition = $this->createHeader('Content-Disposition', 'attachment');
         $attachment = $this->createAttachment($this->createHeaderSet(array(
-            'Content-Disposition' => $disposition,)),
-            $this->createEncoder(), $this->createCache()
-=======
-        $disposition = $this->_createHeader('Content-Disposition', 'attachment');
-        $attachment = $this->_createAttachment($this->_createHeaderSet(array(
-            'Content-Disposition' => $disposition, )),
-            $this->_createEncoder(), $this->_createCache()
->>>>>>> 6776d293
+            'Content-Disposition' => $disposition, )),
+            $this->createEncoder(), $this->createCache()
             );
         $this->assertEquals('attachment', $attachment->getDisposition());
     }
@@ -45,15 +38,9 @@
         $disposition->shouldReceive('setFieldBodyModel')
                     ->zeroOrMoreTimes();
 
-<<<<<<< HEAD
-        $attachment = $this->createAttachment($this->createHeaderSet(array(
-            'Content-Disposition' => $disposition,)),
-            $this->createEncoder(), $this->createCache()
-=======
-        $attachment = $this->_createAttachment($this->_createHeaderSet(array(
-            'Content-Disposition' => $disposition, )),
-            $this->_createEncoder(), $this->_createCache()
->>>>>>> 6776d293
+        $attachment = $this->createAttachment($this->createHeaderSet(array(
+            'Content-Disposition' => $disposition, )),
+            $this->createEncoder(), $this->createCache()
             );
         $attachment->setDisposition('inline');
     }
@@ -98,15 +85,9 @@
         $cType->shouldReceive('setFieldBodyModel')
               ->zeroOrMoreTimes();
 
-<<<<<<< HEAD
-        $attachment = $this->createAttachment($this->createHeaderSet(array(
-            'Content-Type' => $cType,)),
-            $this->createEncoder(), $this->createCache()
-=======
-        $attachment = $this->_createAttachment($this->_createHeaderSet(array(
+        $attachment = $this->createAttachment($this->createHeaderSet(array(
             'Content-Type' => $cType, )),
-            $this->_createEncoder(), $this->_createCache()
->>>>>>> 6776d293
+            $this->createEncoder(), $this->createCache()
             );
     }
 
@@ -118,15 +99,9 @@
         $disposition = $this->createHeader('Content-Disposition', 'attachment',
             array('filename' => 'foo.txt')
             );
-<<<<<<< HEAD
-        $attachment = $this->createAttachment($this->createHeaderSet(array(
-            'Content-Disposition' => $disposition,)),
-            $this->createEncoder(), $this->createCache()
-=======
-        $attachment = $this->_createAttachment($this->_createHeaderSet(array(
-            'Content-Disposition' => $disposition, )),
-            $this->_createEncoder(), $this->_createCache()
->>>>>>> 6776d293
+        $attachment = $this->createAttachment($this->createHeaderSet(array(
+            'Content-Disposition' => $disposition, )),
+            $this->createEncoder(), $this->createCache()
             );
         $this->assertEquals('foo.txt', $attachment->getFilename());
     }
@@ -142,15 +117,9 @@
         $disposition->shouldReceive('setParameter')
                     ->zeroOrMoreTimes();
 
-<<<<<<< HEAD
-        $attachment = $this->createAttachment($this->createHeaderSet(array(
-            'Content-Disposition' => $disposition,)),
-            $this->createEncoder(), $this->createCache()
-=======
-        $attachment = $this->_createAttachment($this->_createHeaderSet(array(
-            'Content-Disposition' => $disposition, )),
-            $this->_createEncoder(), $this->_createCache()
->>>>>>> 6776d293
+        $attachment = $this->createAttachment($this->createHeaderSet(array(
+            'Content-Disposition' => $disposition, )),
+            $this->createEncoder(), $this->createCache()
             );
         $attachment->setFilename('bar.txt');
     }
@@ -170,15 +139,9 @@
         $cType->shouldReceive('setParameter')
               ->zeroOrMoreTimes();
 
-<<<<<<< HEAD
-        $attachment = $this->createAttachment($this->createHeaderSet(array(
-            'Content-Type' => $cType,)),
-            $this->createEncoder(), $this->createCache()
-=======
-        $attachment = $this->_createAttachment($this->_createHeaderSet(array(
+        $attachment = $this->createAttachment($this->createHeaderSet(array(
             'Content-Type' => $cType, )),
-            $this->_createEncoder(), $this->_createCache()
->>>>>>> 6776d293
+            $this->createEncoder(), $this->createCache()
             );
         $attachment->setFilename('bar.txt');
     }
@@ -191,15 +154,9 @@
         $disposition = $this->createHeader('Content-Disposition', 'attachment',
             array('size' => 1234)
             );
-<<<<<<< HEAD
-        $attachment = $this->createAttachment($this->createHeaderSet(array(
-            'Content-Disposition' => $disposition,)),
-            $this->createEncoder(), $this->createCache()
-=======
-        $attachment = $this->_createAttachment($this->_createHeaderSet(array(
-            'Content-Disposition' => $disposition, )),
-            $this->_createEncoder(), $this->_createCache()
->>>>>>> 6776d293
+        $attachment = $this->createAttachment($this->createHeaderSet(array(
+            'Content-Disposition' => $disposition, )),
+            $this->createEncoder(), $this->createCache()
             );
         $this->assertEquals(1234, $attachment->getSize());
     }
@@ -215,15 +172,9 @@
         $disposition->shouldReceive('setParameter')
                     ->zeroOrMoreTimes();
 
-<<<<<<< HEAD
-        $attachment = $this->createAttachment($this->createHeaderSet(array(
-            'Content-Disposition' => $disposition,)),
-            $this->createEncoder(), $this->createCache()
-=======
-        $attachment = $this->_createAttachment($this->_createHeaderSet(array(
-            'Content-Disposition' => $disposition, )),
-            $this->_createEncoder(), $this->_createCache()
->>>>>>> 6776d293
+        $attachment = $this->createAttachment($this->createHeaderSet(array(
+            'Content-Disposition' => $disposition, )),
+            $this->createEncoder(), $this->createCache()
             );
         $attachment->setSize(12345);
     }
@@ -238,15 +189,9 @@
                     ->once()
                     ->with('filename', 'file.ext');
 
-<<<<<<< HEAD
-        $attachment = $this->createAttachment($this->createHeaderSet(array(
-            'Content-Disposition' => $disposition,)),
-            $this->createEncoder(), $this->createCache()
-=======
-        $attachment = $this->_createAttachment($this->_createHeaderSet(array(
-            'Content-Disposition' => $disposition, )),
-            $this->_createEncoder(), $this->_createCache()
->>>>>>> 6776d293
+        $attachment = $this->createAttachment($this->createHeaderSet(array(
+            'Content-Disposition' => $disposition, )),
+            $this->createEncoder(), $this->createCache()
             );
         $attachment->setFile($file);
     }
