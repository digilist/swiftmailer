--- conflicted
+++ resolved
@@ -209,13 +209,7 @@
         $this->assertEquals($output, $encoder->encodeString($input));
     }
 
-<<<<<<< HEAD
-    // -- Creation Methods
-
     private function createEncoder($charStream)
-=======
-    private function _createEncoder($charStream)
->>>>>>> 800e32f8
     {
         return new Swift_Mime_HeaderEncoder_QpHeaderEncoder($charStream);
     }
