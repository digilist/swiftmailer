<?php

use Egulias\EmailValidator\EmailValidator;

class Swift_Mime_SimpleHeaderFactoryTest extends \PHPUnit_Framework_TestCase
{
    private $factory;

    public function setUp()
    {
        $this->factory = $this->createFactory();
    }

    public function testMailboxHeaderIsCorrectType()
    {
        $header = $this->factory->createMailboxHeader('X-Foo');
        $this->assertInstanceof('Swift_Mime_Headers_MailboxHeader', $header);
    }

    public function testMailboxHeaderHasCorrectName()
    {
        $header = $this->factory->createMailboxHeader('X-Foo');
        $this->assertEquals('X-Foo', $header->getFieldName());
    }

    public function testMailboxHeaderHasCorrectModel()
    {
        $header = $this->factory->createMailboxHeader('X-Foo',
            array('foo@bar' => 'FooBar')
            );
        $this->assertEquals(array('foo@bar' => 'FooBar'), $header->getFieldBodyModel());
    }

    public function testDateHeaderHasCorrectType()
    {
        $header = $this->factory->createDateHeader('X-Date');
        $this->assertInstanceof('Swift_Mime_Headers_DateHeader', $header);
    }

    public function testDateHeaderHasCorrectName()
    {
        $header = $this->factory->createDateHeader('X-Date');
        $this->assertEquals('X-Date', $header->getFieldName());
    }

    public function testDateHeaderHasCorrectModel()
    {
        $header = $this->factory->createDateHeader('X-Date', 123);
        $this->assertEquals(123, $header->getFieldBodyModel());
    }

    public function testTextHeaderHasCorrectType()
    {
        $header = $this->factory->createTextHeader('X-Foo');
        $this->assertInstanceof('Swift_Mime_Headers_UnstructuredHeader', $header);
    }

    public function testTextHeaderHasCorrectName()
    {
        $header = $this->factory->createTextHeader('X-Foo');
        $this->assertEquals('X-Foo', $header->getFieldName());
    }

    public function testTextHeaderHasCorrectModel()
    {
        $header = $this->factory->createTextHeader('X-Foo', 'bar');
        $this->assertEquals('bar', $header->getFieldBodyModel());
    }

    public function testParameterizedHeaderHasCorrectType()
    {
        $header = $this->factory->createParameterizedHeader('X-Foo');
        $this->assertInstanceof('Swift_Mime_Headers_ParameterizedHeader', $header);
    }

    public function testParameterizedHeaderHasCorrectName()
    {
        $header = $this->factory->createParameterizedHeader('X-Foo');
        $this->assertEquals('X-Foo', $header->getFieldName());
    }

    public function testParameterizedHeaderHasCorrectModel()
    {
        $header = $this->factory->createParameterizedHeader('X-Foo', 'bar');
        $this->assertEquals('bar', $header->getFieldBodyModel());
    }

    public function testParameterizedHeaderHasCorrectParams()
    {
        $header = $this->factory->createParameterizedHeader('X-Foo', 'bar',
            array('zip' => 'button')
            );
        $this->assertEquals(array('zip' => 'button'), $header->getParameters());
    }

    public function testIdHeaderHasCorrectType()
    {
        $header = $this->factory->createIdHeader('X-ID');
        $this->assertInstanceof('Swift_Mime_Headers_IdentificationHeader', $header);
    }

    public function testIdHeaderHasCorrectName()
    {
        $header = $this->factory->createIdHeader('X-ID');
        $this->assertEquals('X-ID', $header->getFieldName());
    }

    public function testIdHeaderHasCorrectModel()
    {
        $header = $this->factory->createIdHeader('X-ID', 'xyz@abc');
        $this->assertEquals(array('xyz@abc'), $header->getFieldBodyModel());
    }

    public function testPathHeaderHasCorrectType()
    {
        $header = $this->factory->createPathHeader('X-Path');
        $this->assertInstanceof('Swift_Mime_Headers_PathHeader', $header);
    }

    public function testPathHeaderHasCorrectName()
    {
        $header = $this->factory->createPathHeader('X-Path');
        $this->assertEquals('X-Path', $header->getFieldName());
    }

    public function testPathHeaderHasCorrectModel()
    {
        $header = $this->factory->createPathHeader('X-Path', 'foo@bar');
        $this->assertEquals('foo@bar', $header->getFieldBodyModel());
    }

    public function testCharsetChangeNotificationNotifiesEncoders()
    {
        $encoder = $this->createHeaderEncoder();
        $encoder->expects($this->once())
                ->method('charsetChanged')
                ->with('utf-8');
        $paramEncoder = $this->createParamEncoder();
        $paramEncoder->expects($this->once())
                     ->method('charsetChanged')
                     ->with('utf-8');

        $factory = $this->createFactory($encoder, $paramEncoder);

        $factory->charsetChanged('utf-8');
    }

    // -- Creation methods

    private function createFactory($encoder = null, $paramEncoder = null)
    {
        return new Swift_Mime_SimpleHeaderFactory(
            $encoder
                ? $encoder : $this->createHeaderEncoder(),
            $paramEncoder
<<<<<<< HEAD
                ? $paramEncoder : $this->createParamEncoder(),
            new Swift_Mime_Grammar()
=======
                ? $paramEncoder : $this->_createParamEncoder(),
            new EmailValidator()
>>>>>>> 6776d293
            );
    }

    private function createHeaderEncoder()
    {
        return $this->getMock('Swift_Mime_HeaderEncoder');
    }

    private function createParamEncoder()
    {
        return $this->getMock('Swift_Encoder');
    }
}<|MERGE_RESOLUTION|>--- conflicted
+++ resolved
@@ -153,13 +153,8 @@
             $encoder
                 ? $encoder : $this->createHeaderEncoder(),
             $paramEncoder
-<<<<<<< HEAD
                 ? $paramEncoder : $this->createParamEncoder(),
-            new Swift_Mime_Grammar()
-=======
-                ? $paramEncoder : $this->_createParamEncoder(),
             new EmailValidator()
->>>>>>> 6776d293
             );
     }
 
