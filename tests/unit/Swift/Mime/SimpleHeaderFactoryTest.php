--- conflicted
+++ resolved
@@ -146,13 +146,7 @@
         $factory->charsetChanged('utf-8');
     }
 
-<<<<<<< HEAD
-    // -- Creation methods
-
     private function createFactory($encoder = null, $paramEncoder = null)
-=======
-    private function _createFactory($encoder = null, $paramEncoder = null)
->>>>>>> 800e32f8
     {
         return new Swift_Mime_SimpleHeaderFactory(
             $encoder
