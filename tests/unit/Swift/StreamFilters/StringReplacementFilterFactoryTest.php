<?php

class Swift_StreamFilters_StringReplacementFilterFactoryTest extends \PHPUnit_Framework_TestCase
{
    public function testInstancesOfStringReplacementFilterAreCreated()
    {
<<<<<<< HEAD
        $factory = $this->createFactory();
        $this->assertInstanceof(
=======
        $factory = $this->_createFactory();
        $this->assertInstanceOf(
>>>>>>> 85d85209
            'Swift_StreamFilters_StringReplacementFilter',
            $factory->createFilter('a', 'b')
        );
    }

    public function testSameInstancesAreCached()
    {
        $factory = $this->createFactory();
        $filter1 = $factory->createFilter('a', 'b');
        $filter2 = $factory->createFilter('a', 'b');
        $this->assertSame($filter1, $filter2, '%s: Instances should be cached');
    }

    public function testDifferingInstancesAreNotCached()
    {
        $factory = $this->createFactory();
        $filter1 = $factory->createFilter('a', 'b');
        $filter2 = $factory->createFilter('a', 'c');
        $this->assertNotEquals($filter1, $filter2,
            '%s: Differing instances should not be cached'
            );
    }

    private function createFactory()
    {
        return new Swift_StreamFilters_StringReplacementFilterFactory();
    }
}<|MERGE_RESOLUTION|>--- conflicted
+++ resolved
@@ -4,13 +4,8 @@
 {
     public function testInstancesOfStringReplacementFilterAreCreated()
     {
-<<<<<<< HEAD
         $factory = $this->createFactory();
-        $this->assertInstanceof(
-=======
-        $factory = $this->_createFactory();
         $this->assertInstanceOf(
->>>>>>> 85d85209
             'Swift_StreamFilters_StringReplacementFilter',
             $factory->createFilter('a', 'b')
         );
