<?php

class Swift_MailerTest extends \SwiftMailerTestCase
{
    public function testTransportIsStartedWhenSending()
    {
        $transport = $this->createTransport();
        $message = $this->createMessage();

        $started = false;
        $transport->shouldReceive('isStarted')
                  ->zeroOrMoreTimes()
                  ->andReturnUsing(function () use (&$started) {
                      return $started;
                  });
        $transport->shouldReceive('start')
                  ->once()
                  ->andReturnUsing(function () use (&$started) {
                      $started = true;

                      return;
                  });

        $mailer = $this->createMailer($transport);
        $mailer->send($message);
    }

    public function testTransportIsOnlyStartedOnce()
    {
        $transport = $this->createTransport();
        $message = $this->createMessage();

        $started = false;
        $transport->shouldReceive('isStarted')
                  ->zeroOrMoreTimes()
                  ->andReturnUsing(function () use (&$started) {
                      return $started;
                  });
        $transport->shouldReceive('start')
                  ->once()
                  ->andReturnUsing(function () use (&$started) {
                      $started = true;

                      return;
                  });

        $mailer = $this->createMailer($transport);
        for ($i = 0; $i < 10; ++$i) {
            $mailer->send($message);
        }
    }

    public function testMessageIsPassedToTransport()
    {
        $transport = $this->createTransport();
        $message = $this->createMessage();
        $transport->shouldReceive('send')
                  ->once()
                  ->with($message, \Mockery::any());

        $mailer = $this->createMailer($transport);
        $mailer->send($message);
    }

    public function testSendReturnsCountFromTransport()
    {
        $transport = $this->createTransport();
        $message = $this->createMessage();
        $transport->shouldReceive('send')
                  ->once()
                  ->with($message, \Mockery::any())
                  ->andReturn(57);

        $mailer = $this->createMailer($transport);
        $this->assertEquals(57, $mailer->send($message));
    }

    public function testFailedRecipientReferenceIsPassedToTransport()
    {
        $failures = array();

        $transport = $this->createTransport();
        $message = $this->createMessage();
        $transport->shouldReceive('send')
                  ->once()
                  ->with($message, $failures)
                  ->andReturn(57);

        $mailer = $this->createMailer($transport);
        $mailer->send($message, $failures);
    }

    public function testSendRecordsRfcComplianceExceptionAsEntireSendFailure()
    {
        $failures = array();

        $rfcException = new Swift_RfcComplianceException('test');
        $transport = $this->createTransport();
        $message = $this->createMessage();
        $message->shouldReceive('getTo')
                  ->once()
                  ->andReturn(array('foo&invalid' => 'Foo', 'bar@valid.tld' => 'Bar'));
        $transport->shouldReceive('send')
                  ->once()
                  ->with($message, $failures)
                  ->andThrow($rfcException);

        $mailer = $this->createMailer($transport);
        $this->assertEquals(0, $mailer->send($message, $failures), '%s: Should return 0');
        $this->assertEquals(array('foo&invalid', 'bar@valid.tld'), $failures, '%s: Failures should contain all addresses since the entire message failed to compile');
    }

    public function testRegisterPluginDelegatesToTransport()
    {
        $plugin = $this->createPlugin();
        $transport = $this->createTransport();
        $mailer = $this->createMailer($transport);

        $transport->shouldReceive('registerPlugin')
                  ->once()
                  ->with($plugin);

        $mailer->registerPlugin($plugin);
    }

<<<<<<< HEAD
    // -- Creation methods

    private function createPlugin()
=======
    private function _createPlugin()
>>>>>>> 800e32f8
    {
        return $this->getMockery('Swift_Events_EventListener')->shouldIgnoreMissing();
    }

    private function createTransport()
    {
        return $this->getMockery('Swift_Transport')->shouldIgnoreMissing();
    }

    private function createMessage()
    {
        return $this->getMockery('Swift_Mime_Message')->shouldIgnoreMissing();
    }

    private function createMailer(Swift_Transport $transport)
    {
        return new Swift_Mailer($transport);
    }
}<|MERGE_RESOLUTION|>--- conflicted
+++ resolved
@@ -123,13 +123,7 @@
         $mailer->registerPlugin($plugin);
     }
 
-<<<<<<< HEAD
-    // -- Creation methods
-
     private function createPlugin()
-=======
-    private function _createPlugin()
->>>>>>> 800e32f8
     {
         return $this->getMockery('Swift_Events_EventListener')->shouldIgnoreMissing();
     }
