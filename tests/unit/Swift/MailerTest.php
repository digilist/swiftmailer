--- conflicted
+++ resolved
@@ -140,16 +140,7 @@
         return $this->getMockery('Swift_Mime_Message')->shouldIgnoreMissing();
     }
 
-<<<<<<< HEAD
-    private function createIterator()
-    {
-        return $this->getMockery('Swift_Mailer_RecipientIterator')->shouldIgnoreMissing();
-    }
-
     private function createMailer(Swift_Transport $transport)
-=======
-    private function _createMailer(Swift_Transport $transport)
->>>>>>> 18f52d08
     {
         return new Swift_Mailer($transport);
     }
